---
redirect_from:
 - /getting-started
permalink: /
---

# Getting Started

### Table of contents
<!-- TOC depthFrom:2 depthTo:2 -->

- [Hardware Requirements](#hardware-requirements)
- [Wiring up the ODrive](#wiring-up-the-odrive)
- [Downloading and Installing Tools](#downloading-and-installing-tools)
- [Firmware](#firmware)
- [Start `odrivetool`](#start-odrivetool)
- [Configure M0](#configure-m0)
- [Position control of M0](#position-control-of-m0)
- [Other control modes](#other-control-modes)
- [Watchdog Timer](#watchdog-timer)
- [What's next?](#whats-next)
- [Upgrading from 0.4.12](#upgrading-from-0412)

<!-- /TOC -->

## Hardware Requirements

### You will need:
* One or two [brushless motors](https://docs.google.com/spreadsheets/d/12vzz7XVEK6YNIOqH0jAz51F5VUpc-lJEs3mmkWP1H4Y). It is fine, even recommended, to start testing with just a single motor and encoder.
* One or two [encoder(s)](https://docs.google.com/spreadsheets/d/1OBDwYrBb5zUPZLrhL98ezZbg94tUsZcdTuwiVNgVqpU)
* A power resistor. A good starting point would be the 50W resistor included with your ODrive.
  <details><summary markdown="span">Do I really need a power resistor? What values to choose?</summary><div markdown="block">

  If you don't have a brake resistor, the ODrive will pump excess power back into the power supply during deceleration to achieve the desired deceleration torque. If your power supply doesn't eat that power (which it won't if it's not a battery), the bus voltage will inevitebly rise. If you're unlucky this will break the power supply.
  At some point, the ODrive's overvoltage protection will trip, after which both motors will be allowed to spin freely. Depending on your machine, this may or may not be a problem.

  The power resistor values you need depends on your motor setup, and peak/average deceleration power.

  To be on the safe side, think about what speed and current limits you want to set for the motor.

  When braking at max speed and with maximum motor current, the power that is dissipated in the power resistor can be calulated as: `P_brake = V_emf * I_motor` where `V_emf = motor_rpm / motor_kv`.

  </div></details>

* A power supply (12V-24V for the 24V board variant, 12V-56V for the 56V board variant). A battery is also fine. Some advice on choosing a power supply can be found [here](https://things-in-motion.blogspot.com/2018/12/how-to-select-right-power-source-for.html).
  <details><summary markdown="span">What voltage variant do I have?</summary><div markdown="block">
  On all ODrives shipped July 2018 or after have a silkscreen label clearly indicating the voltage variant.

  ODrives before this may or may not have this label. If you don't have a label, then you can look at the bus capacitors (8 gray cylinder components on the underside of the board). If they read 470uF, you have a 24V version; if they read 120uF you have a 48V version.
  </div></details>

## Wiring up the ODrive
<div class="alert">
Make sure you have a good mechanical connection between the encoder and the motor, slip can cause disastrous oscillations or runaway.
</div>

All non-power I/O is 3.3V output and 5V tolerant on input, on ODrive v3.3 and newer.

### Wiring up the motors
* Connect the motor phases into the 3-phase screw terminals. It is not recommended to use a clip-on connector such as an alligator clip, as this can cause issues with the phase resistance/inductance measurements. 

### Wiring up the encoders
Connect the encoder(s) to J4. The A,B phases are required, and the Z (index pulse) is optional. The A,B and Z lines have 3.3k pull up resistors, for use with open-drain encoder outputs. For single ended push-pull signals with weak drive current (\<4mA), you may want to desolder the pull-ups.

![Image of ODrive all hooked up](https://docs.google.com/drawings/d/e/2PACX-1vTpJziAisrkvV1kTL4vckAJkmJ-BAvTwN1GeZZNCNwpTHv47Cf8bpz-gJqK2Z3un6FCHT4E-rcuUg6c/pub?w=1716&h=1281)

### Safety & Power UP
<div class="alert">
 Always think safety before powering up the ODrive if motors are attached. Consider what might happen if the motor spins as soon as power is applied.
</div>
* Unlike some devices, the ODrive does not recieve power over the USB port so the 24/56 volt power input is required even just to communicate with it using USB. It is ok to power up the ODrive before or after connecting the USB cable.
* To power up the ODrive, connect the power source to the DC terminals. Make sure to pay attention to the polarity. Try to connect the power source first and then turn it on to avoid inrush current. If this can't be avoided then a small spark is normal. This is caused by the capacitors charging up.

## Downloading and Installing Tools
Most instructions in this guide refer to a utility called `odrivetool`, so you should install that first.

### Windows
1. Install Python 3. We recommend the Anaconda distribution because it packs a lot of useful scientific tools, however you can also install the standalone python.
  * __Anaconda__: Download the installer from [here](https://www.anaconda.com/download/#windows). Execute the downloaded file and follow the instructions.
  * __Standalone Python__: Download the installer from [here](https://www.python.org/downloads/). Execute the downloaded file and follow the instructions.
  * If you have Python 2 installed alongside Python 3, replace `pip` by `C:\Users\YOUR_USERNAME\AppData\Local\Programs\Python\Python36-32\Scripts\pip`. If you have trouble with this step then refer to [this walkthrough](https://www.youtube.com/watch?v=jnpC_Ib_lbc).
2. Launch the command prompt.
  * __Anaconda__: In the start menu, type `Anaconda Prompt` <kbd>Enter</kbd>
  * __Standalone Python__: In the start menu, type `cmd` <kbd>Enter</kbd>
<<<<<<< HEAD
3. Install the ODrive tools by typing `pip install odrive` <kbd>Enter</kbd>
=======
3. Install the ODrive tools by typing `pip install --upgrade odrive` <kbd>Enter</kbd>
4. Plug in a USB cable into the microUSB connector on ODrive, and connect it to your PC.
5. Use the [Zadig](http://zadig.akeo.ie/) utility to set ODrive driver to libusb-win32.
  * Check 'List All Devices' from the options menu, and select 'ODrive 3.x Native Interface (Interface 2)'. With that selected in the device list choose 'libusb-win32' from the target driver list and then press the large 'install driver' button.
>>>>>>> efa8b308


### OSX
We are going to run the following commands for installation in Terminal.
1. If you don't already have it, install homebrew:
```bash
/usr/bin/ruby -e "$(curl -fsSL https://raw.githubusercontent.com/Homebrew/install/master/install)"
```
2. Install python:
```bash
brew install python
```
3. If you get the error: `Error: python 2.7.14_2 is already installed`, then upgrade to Python 3 by running:
```bash
brew upgrade python
```
4. The odrive tools uses libusb to communicate to the ODrive:
```bash
brew install libusb
```
5. Now that you have Python 3 and all the package managers, run:
```bash
pip3 install --upgrade odrive
```

__Troubleshooting__
1. Permission Errors: Just run the previous command in sudo
<<<<<<< HEAD
   ```bash
   sudo pip3 install odrive
   ```
=======
```bash
sudo pip3 install --upgrade odrive
```
>>>>>>> efa8b308

2. Dependency Errors: If the installer doesn't complete and you get a dependency
error (Ex. "No module..." or "module_name not found")
   ```bash
   sudo pip3 install module_name
   ```
   Try step 5 again

3. Other Install Errors: If the installer fails at installing dependencies, try
   ```bash
   sudo pip3 install odrive --no-deps
   ```
   If you do this, brace yourself for runtime errors when you run `odrivetool` (the basic functionality should work though).


### Linux
1. [Install Python 3](https://www.python.org/downloads/). (for example, on Ubuntu, `sudo apt install python3 python3-pip`)
2. Install the ODrive tools by opening a terminal and typing `sudo pip3 install --upgrade odrive` <kbd>Enter</kbd>
    * This should automatically add the udev rules. If this fails for some reason you can add them manually:
    ```bash
    echo 'SUBSYSTEM=="usb", ATTR{idVendor}=="1209", ATTR{idProduct}=="0d[0-9][0-9]", MODE="0666"' | sudo tee /etc/udev/rules.d/91-odrive.rules
    sudo udevadm control --reload-rules
    sudo udevadm trigger
    ```
3. **Ubuntu**, **Raspbian**: If you can't invoke `odrivetool` at this point, try adding `~/.local/bin` to your `$PATH` ([see related bug](https://unix.stackexchange.com/a/392710/176715)). This is done for example by running `nano ~/.bashrc`, scrolling to the bottom, pasting `export PATH=$PATH:~/.local/bin`, and then saving and closing, and close and reopen the terminal window.

## Firmware
**ODrive v3.5 and later**<br>
Your board should come preflashed with firmware. If you run into problems, follow the instructions [here](odrivetool.md#device-firmware-update) on the DFU procedure before you continue.

**ODrive v3.4 and earlier**<br>
Your board does **not** come preflashed with any firmware. Follow the instructions [here](odrivetool.md#device-firmware-update) on the ST Link procedure before you continue.

## Start `odrivetool`
To launch the main interactive ODrive tool, type `odrivetool` <kbd>Enter</kbd>. Connect your ODrive and wait for the tool to find it. If it doesn't connect after a few seconds refer to the [troubleshooting page](troubleshooting.md#usb-connectivity-issues). Now you can, for instance type `odrv0.vbus_voltage` <kbd>Enter</kbd> to inpect the boards main supply voltage.
It should look something like this:

```text
ODrive control utility v0.5.1
Please connect your ODrive.
Type help() for help.

Connected to ODrive 306A396A3235 as odrv0
In [1]: odrv0.vbus_voltage
Out[1]: 11.97055721282959
```

The tool you're looking at is a fully capable Python command prompt, so you can type any valid python code.

You can read more about `odrivetool` [here](odrivetool.md).

## Configure M0
<div class="alert" markdown="span">Read this section carefully, else you risk breaking something.</div>
<div class="note" markdown="span">There is a [separate guide](hoverboard.md) specifically for hoverboard motors.</div>

### 1. Set the limits:
<details><summary markdown="span">Wait, how do I set these?</summary><div markdown="block">
In the previous step we started `odrivetool`. In there, you can assign variables directly by name.

For instance, to set the current limit of M0 to 10A you would type: `odrv0.axis0.motor.config.current_lim = 10` <kbd>Enter</kbd>
</div></details>

**Current limit**<br>
`odrv0.axis0.motor.config.current_lim` [A].  
The default current limit, for safety reasons, is set to 10A. This is quite weak, but good for making sure the drive is stable. Once you have tuned the oDrive, you can increase this to 60A to increase performance. Note that above 60A, you must change the current amplifier gains. You do this by requesting a different current range. i.e. for 90A on M0: `odrv0.axis0.motor.config.requested_current_range = 90` [A], then save the configuration and reboot as the gains are written out to the DRV (MOSFET driver) only during startup.

*Note: The motor current and the current drawn from the power supply is not the same in general. You should not look at the power supply current to see what is going on with the motor current.*
<details><summary markdown="span">Ok, so tell me how it actually works then...</summary><div markdown="block">
The current in the motor is only connected to the current in the power supply _sometimes_ and other times it just cycles out of one phase and back in the other. This is what the modulation magnitude is (sometimes people call this duty cycle, but that's a bit confusing because we use SVM not straight PWM). When the modulation magnitude is 0, the average voltage seen across the motor phases is 0, and the motor current is never connected to the power supply. When the magnitude is 100%, it is always connected, and at 50% it's connected half the time, and cycled in just the motor half the time.

The largest effect on modulation magnitude is speed. There are other smaller factors, but in general: if the motor is still it's not unreasonable to have 50A in the motor from 5A on the power supply. When the motor is spinning close to top speed, the power supply current and the motor current will be somewhat close to each other.
</div></details>

**Velocity limit**<br>
`odrv0.axis0.controller.config.vel_limit` [turn/s].  
The motor will be limited to this speed. Again the default value is quite slow.

**Calibration current**<br>
You can change `odrv0.axis0.motor.config.calibration_current` [A] to the largest value you feel comfortable leaving running through the motor continuously when the motor is stationary. If you are using a small motor (i.e. 15A current rated) you may need to reduce `calibration_current` to a value smaller than the default.

### 2. Set other hardware parameters
`odrv0.config.brake_resistance` [Ohm]  
This is the resistance of the brake resistor. If you are not using it, you may set it to `0`. Note that there may be some extra resistance in your wiring and in the screw terminals, so if you are getting issues while braking you may want to increase this parameter by around 0.05 ohm.
 
`odrv0.axis0.motor.config.pole_pairs`  
This is the number of **magnet poles** in the rotor, **divided by two**. To find this, you can simply count the number of permanent magnets in the rotor, if you can see them.
**Note**: This is **not** the same as the number of coils in the stator.
A good way to find the number of pole pairs is with a current limited power supply. Connect any two of the three phases to a power supply outputting around 2A, spin the motor by hand, and count the number of detents. This will be the number of pole pairs. If you can't distinguish the detents from the normal cogging present when the motor is disconnected, increase the current.
Another way is sliding a loose magnet in your hand around the rotor, and counting how many times it stops. This will be the number of _pole pairs_. If you use a ferrous piece of metal instead of a magnet, you will get the number of _magnet poles_.

`odrv0.axis0.motor.config.torque_constant`  
This is the ratio of torque produced by the motor per Amp of current delivered to the motor. This should be set to **8.27 / (motor KV)**.
If you decide that you would rather command torque in units of Amps, you could simply set the torque constant to 1.

`odrv0.axis0.motor.config.motor_type`  
This is the type of motor being used. Currently two types of motors are supported: High-current motors (`MOTOR_TYPE_HIGH_CURRENT`) and gimbal motors (`MOTOR_TYPE_GIMBAL`).
<details><summary markdown="span">Which <code>motor_type</code> to choose?</summary><div markdown="block">

If you're using a regular hobby brushless motor like [this](https://hobbyking.com/en_us/turnigy-aerodrive-sk3-5065-236kv-brushless-outrunner-motor.html) one, you should set `motor_mode` to `MOTOR_TYPE_HIGH_CURRENT`. For low-current gimbal motors like [this](https://hobbyking.com/en_us/turnigy-hd-5208-brushless-gimbal-motor-bldc.html) one, you should choose `MOTOR_TYPE_GIMBAL`. Do not use `MOTOR_TYPE_GIMBAL` on a motor that is not a gimbal motor, as it may overheat the motor or the ODrive.

**Further detail:**
If 100's of mA of current noise is "small" for you, you can choose `MOTOR_TYPE_HIGH_CURRENT`.
If 100's of mA of current noise is "large" for you, and you do not intend to spin the motor very fast (Ω * L << R), and the motor is fairly large resistance (1 ohm or larger), you can chose `MOTOR_TYPE_GIMBAL`.
If 100's of mA current noise is "large" for you, _and_ you intend to spin the motor fast, then you need to replace the shunt resistors on the ODrive.
</div></details> <br> 

*Note: When using gimbal motors,* `current_lim` *and* `calibration_current` *actually mean "voltage limit" and "calibration voltage", since we don't use current feedback. This means that if you set it to 10, it means 10V, despite the name of the parameter.*

**If using encoder**<br>
`odrv0.axis0.encoder.config.cpr`: Encoder Count Per Revolution [CPR]  
This is 4x the Pulse Per Revolution (PPR) value. Usually this is indicated in the datasheet of your encoder.

**If not using encoder**<br>
* If you wish to run in sensorless mode, please see [Setting up sensorless](commands.md#setting-up-sensorless).
* If you are using hall sensor feedback, please see the [hoverboard motor example](hoverboard.md).

**If using motor thermistor**<br>
Please see the [Thermistors](thermistors.md) page for setup.

### 3. Save configuration
You can save all `.config` parameters to persistent memory so the ODrive remembers them between power cycles. 
* `odrv0.save_configuration()` <kbd>Enter</kbd>. 


## Position control of M0
Let's get motor 0 up and running. The procedure for motor 1 is exactly the same, so feel free to substitute `axis1` wherever it says `axis0`.

1. Type `odrv0.axis0.requested_state = AXIS_STATE_FULL_CALIBRATION_SEQUENCE` <kbd>Enter</kbd>. After about 2 seconds should hear a beep. Then the motor will turn slowly in one direction for a few seconds, then back in the other direction.

  <details><summary markdown="span">What's the point of this?</summary><div markdown="block">
  This procedure first measures your motor's electrical properties (namely phase resistance and phase inductance) and then the offset between the motor's electrical phase and the encoder position.
  </div></details>

  The startup procedure is demonstrated [here](https://www.youtube.com/watch?v=VCX1bA2xnuY).

  *Note: the rotor must be allowed to rotate without any biased load during startup. That means mass and weak friction loads are fine, but gravity or spring loads are not okay. Also note that in the video, the motors spin after initialization, but in the current software the default behaviour is not like that.*

  <details><summary markdown="span">Help, something isn't working!</summary><div markdown="block">
  
  Check the encoder wiring and that the encoder is firmly connected to the motor. Check the value of `dump_errors(odrv0)` and then refer to the [error code documentation](troubleshooting.md#error-codes) for details.

  Once you understand the error and have fixed its cause, you may clear the error state with (`dump_errors(odrv0, True)` <kbd>Enter</kbd>) and retry.
  </div></details>

2. Type `odrv0.axis0.requested_state = AXIS_STATE_CLOSED_LOOP_CONTROL` <kbd>Enter</kbd>. From now on the ODrive will try to hold the motor's position. If you try to turn it by hand, it will fight you gently. That is unless you bump up `odrv0.axis0.motor.config.current_lim`, in which case it will fight you more fiercely. If the motor begins to vibrate either immediately or after being disturbed you will need to [lower the controller gains](control.md).
3. Send the motor a new position setpoint. `odrv0.axis0.controller.input_pos = 1` <kbd>Enter</kbd>. The units are in turns.
4. At this point you will probably want to [Properly tune](control.md) the motor controller in order to maximize system performance.

## Other control modes
The default control mode is unfiltered position control in the absolute encoder reference frame. You may wish to use a controlled trajectory instead. Or you may wish to control position in a circular frame to allow continuous rotation forever without growing the numeric value of the setpoint too large.

You may also wish to control velocity (directly or with a ramping filter).
You can also directly control the current of the motor, which is proportional to torque.

- [Filtered position control](#filtered-position-control)
- [Trajectory control](#trajectory-control)
- [Circular position control](#circular-position-control)
- [Velocity control](#velocity-control)
- [Ramped velocity control](#ramped-velocity-control)
- [Current control](#current-control)


### Filtered position control
Asking the ODrive controller to go as hard as it can to raw setpoints may result in jerky movement. Even if you are using a planned trajectory generated from an external source, if that is sent at a modest frequency, the ODrive may chase each stair in the incoming staircase in a jerky way. In this case, a good starting point for tuning the filter bandwidth is to set it to one half of your setpoint command rate.

You can use the second order position filter in these cases.
Set the filter bandwidth: `axis.controller.config.input_filter_bandwidth = 2.0` [1/s]<br>
Activate the setpoint filter: `axis.controller.config.input_mode = INPUT_MODE_POS_FILTER`.<br>
You can now control the velocity with `axis.controller.input_pos = 1` [turns].

![secondOrderResponse](secondOrderResponse.PNG)<br>
Step response of a 1000 to 0 position input with a filter bandwidth of 1.0 [/sec].

### Trajectory control
See the **Usage** section for usage details.<br>
This mode lets you smoothly accelerate, coast, and decelerate the axis from one position to another. With raw position control, the controller simply tries to go to the setpoint as quickly as possible. Using a trajectory lets you tune the feedback gains more aggressively to reject disturbance, while keeping smooth motion.

![Taptraj](TrapTrajPosVel.PNG)<br>
In the above image blue is position and orange is velocity.

#### Parameters
```
<odrv>.<axis>.trap_traj.config.vel_limit = <Float>
<odrv>.<axis>.trap_traj.config.accel_limit = <Float>
<odrv>.<axis>.trap_traj.config.decel_limit = <Float>
<odrv>.<axis>.controller.config.inertia = <Float>
```

`vel_limit` is the maximum planned trajectory speed.  This sets your coasting speed.<br>
`accel_limit` is the maximum acceleration in turns / sec^2<br>
`decel_limit` is the maximum deceleration in turns / sec^2<br>
`controller.config.inertia` is a value which correlates acceleration (in turns / sec^2) and motor torque. It is 0 by default. It is optional, but can improve response of your system if correctly tuned. Keep in mind this will need to change with the load / mass of your system.

All values should be strictly positive (>= 0).

Keep in mind that you must still set your safety limits as before.  It is recommended you set these a little higher ( > 10%) than the planner values, to give the controller enough control authority.
```
<odrv>.<axis>.motor.config.current_lim = <Float>
<odrv>.<axis>.controller.config.vel_limit = <Float>
```

#### Usage
Make sure you are in position control mode. To activate the trajectory module, set the input mode to trajectory:
```
axis.controller.config.input_mode = INPUT_MODE_TRAP_TRAJ
```

Simply send a position command to execute the move:
```
<odrv>.<axis>.controller.input_pos = <Float>
```

Use the `move_incremental` function to move to a relative position.
To set the goal relative to the current actual position, use `from_goal_point = False`
To set the goal relative to the previous destination, use `from_goal_point = True`
```
<odrv>.<axis>.controller.move_incremental(pos_increment, from_goal_point)
```

You can also execute a move with the [appropriate ascii command](ascii-protocol.md#motor-trajectory-command).

### Circular position control

To enable Circular position control, set `axis.controller.config.circular_setpoints = True`

This mode is useful for continuous incremental position movement. For example a robot rolling indefinitely, or an extruder motor or conveyor belt moving with controlled increments indefinitely.
In the regular position mode, the `input_pos` would grow to a very large value and would lose precision due to floating point rounding.

In this mode, the controller will try to track the position within only one turn of the motor. Specifically, `input_pos` is expected in the range `[0, 1)`. If the `input_pos` is incremented to outside this range (say via step/dir input), it is automatically wrapped around into the correct value.
Note that in this mode `encoder.pos_circular` is used for feedback instead of `encoder.pos_estimate`.

If you try to increment the axis with a large step in one go that exceeds `1` turn, the motor will go to the same angle around the wrong way. This is also the case if there is a large disturbance. If you have an application where you would like to handle larger steps, you can use a larger circular range. Set `controller.config.circular_setpoints_range = N`. Choose N to give you an appropriate circular space for your application.

### Velocity control
Set `axis.controller.config.control_mode = CONTROL_MODE_VELOCITY_CONTROL`.<br>
You can now control the velocity with `axis.controller.input_vel = 1` [turn/s].

### Ramped velocity control
Set `axis.controller.config.control_mode = CONTROL_MODE_VELOCITY_CONTROL`.<br>
Set the velocity ramp rate (acceleration): `axis.controller.config.vel_ramp_rate = 0.5` [turn/s^2]<br>
Activate the ramped velocity mode: `axis.controller.config.input_mode = INPUT_MODE_VEL_RAMP`.<br>
You can now control the velocity with `axis.controller.input_vel = 1` [turn/s].

### Torque control
Set `axis.controller.config.control_mode = CONTROL_MODE_TORQUE_CONTROL`.<br>
You can now control the torque with `axis.controller.input_torque = 0.1` [Nm].

Note: If you exceed `vel_limit` in current control mode, the current is reduced. To disable this, set `axis.controller.enable_current_mode_vel_limit = False`.

## Watchdog Timer
Each axis has a configurable watchdog timer that can stop the motors if the
control connection to the ODrive is interrupted.

Each axis has a configurable watchdog timeout: `axis.config.watchdog_timeout`,
measured in seconds. Set `axis.config.enable_watchdog = True` to turn on this feature.

The watchdog is fed using the `axis.watchdog_feed()` method of each axis. Some [ascii commands](ascii-protocol.md#command-reference) feed the watchdog automatically.

## What's next?
You can now:
* [Properly tune](control.md) the motor controller to unlock the full potential of the ODrive.
* See what other [commands and parameters](commands.md) are available, in order to better control the ODrive.
* Control the ODrive from your own program or hook it up to an existing system through one of it's [interfaces](pinout.md).
* See how you can improve the behavior during the startup procedure, like [bypassing encoder calibration](encoders.md#encoder-with-index-signal).

If you have any issues or any questions please get in touch. The [ODrive Community](https://discourse.odriverobotics.com/) warmly welcomes you.


## Upgrading from 0.4.12
A new version (0.5.1) of ODrive firmware has released, complete with a new odrivetool.  Follow the installation instructions, making sure to add the `--upgrade` flag to pip commands, and check out the [Changelog](../CHANGELOG.md) for changes!

The odrivetool will stage and restore your configuration.  This probably isn't wise for the 0.4.12 -> 0.5.1 upgrade, so we suggest using `odrv0.erase_configuration()` immediately after connecting the first time.<|MERGE_RESOLUTION|>--- conflicted
+++ resolved
@@ -19,7 +19,6 @@
 - [Other control modes](#other-control-modes)
 - [Watchdog Timer](#watchdog-timer)
 - [What's next?](#whats-next)
-- [Upgrading from 0.4.12](#upgrading-from-0412)
 
 <!-- /TOC -->
 
@@ -82,14 +81,7 @@
 2. Launch the command prompt.
   * __Anaconda__: In the start menu, type `Anaconda Prompt` <kbd>Enter</kbd>
   * __Standalone Python__: In the start menu, type `cmd` <kbd>Enter</kbd>
-<<<<<<< HEAD
-3. Install the ODrive tools by typing `pip install odrive` <kbd>Enter</kbd>
-=======
 3. Install the ODrive tools by typing `pip install --upgrade odrive` <kbd>Enter</kbd>
-4. Plug in a USB cable into the microUSB connector on ODrive, and connect it to your PC.
-5. Use the [Zadig](http://zadig.akeo.ie/) utility to set ODrive driver to libusb-win32.
-  * Check 'List All Devices' from the options menu, and select 'ODrive 3.x Native Interface (Interface 2)'. With that selected in the device list choose 'libusb-win32' from the target driver list and then press the large 'install driver' button.
->>>>>>> efa8b308
 
 
 ### OSX
@@ -117,15 +109,9 @@
 
 __Troubleshooting__
 1. Permission Errors: Just run the previous command in sudo
-<<<<<<< HEAD
    ```bash
-   sudo pip3 install odrive
+   sudo pip3 install --upgrade odrive
    ```
-=======
-```bash
-sudo pip3 install --upgrade odrive
-```
->>>>>>> efa8b308
 
 2. Dependency Errors: If the installer doesn't complete and you get a dependency
 error (Ex. "No module..." or "module_name not found")
