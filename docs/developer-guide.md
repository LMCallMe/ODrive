--- conflicted
+++ resolved
@@ -59,7 +59,6 @@
 sudo add-apt-repository ppa:jonathonf/tup && sudo apt-get update && sudo apt-get install tup
 ```
 
-<<<<<<< HEAD
 #### Linux (Ubuntu >= 20.04)
 ```bash
 sudo apt install gcc-arm-embedded
@@ -68,9 +67,6 @@
 ```
 
 #### Arch Linux
-=======
-#### Linux (Arch Linux)
->>>>>>> 2a1d95db
 ```bash
 sudo pacman -S arm-none-eabi-gcc arm-none-eabi-binutils
 sudo pacman -S arm-none-eabi-gdb
