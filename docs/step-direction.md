--- conflicted
+++ resolved
@@ -7,10 +7,6 @@
 
 ### How to configure
 
-<<<<<<< HEAD
-There is also a config variable called `<axis>.config.turns_per_step`, which specifies how many turns a "step" corresponds to. The default value is 1.0f/1024.0f. It can be any floating point value.
-The recommended maximum step rate is 50kHz
-=======
  1. Choose any two of the unused GPIOs for step/dir input. Let's say you chose GPIO7 for the step signal and GPIO8 for the dir signal.
  2. Configure the GPIO modes:
 
@@ -39,6 +35,5 @@
 The circular range is a floating point value and the steps per circular range parameter is an integer. For best results, set both parameters to powers of 2.
 
 The maximum step rate is pending tests, but 250kHz step rates with both axes in closed loop has been achieved.
->>>>>>> dcc3f92c
 
 Please be aware that there is no enable line right now, and the step/direction interface is enabled by default, and remains active as long as the ODrive is in position control mode. To get the ODrive to go into position control mode at bootup, see how to configure the [startup procedure](commands.md#startup-procedure).