--- conflicted
+++ resolved
@@ -54,20 +54,11 @@
                 print(prefix + _VT100Colors['red'] + "Error(s):" + _VT100Colors['default'])
                 errorcodes_tup = [(name, val) for name, val in errorcodes.__dict__.items() if 'ERROR_' in name]
                 for codename, codeval in errorcodes_tup:
-<<<<<<< HEAD
-                    if remote_obj.error:
-                        print("    ", end='')
-                    if codeval != 0:
-                        print(codename)
-                    else:
-                        print("UNKNOWN_ERROR!")
-=======
                     if remote_obj.error & codeval != 0:
                         foundError = True
                         print("    " + codename)
                 if not foundError:
                     print("    " + 'UNKNOWN ERROR!')
->>>>>>> 5541df08
                 if clear:
                     remote_obj.error = errorcodes.ERROR_NONE
             else:
