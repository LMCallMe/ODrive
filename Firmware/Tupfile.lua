--- conflicted
+++ resolved
@@ -161,11 +161,8 @@
         'communication/protocol.cpp',
         'communication/interface_uart.cpp',
         'communication/interface_usb.cpp',
-<<<<<<< HEAD
         'communication/interface_can.cpp',
-=======
         'communication/interface_i2c.cpp',
->>>>>>> 79ed568e
         'FreeRTOS-openocd.c'
     },
     includes={
