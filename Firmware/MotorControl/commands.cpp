
/* Includes ------------------------------------------------------------------*/

// TODO: remove this option
// and once the legacy protocol is phased out, remove the seq-no hack in protocol.py
// todo: make clean switches for protocol
#define ENABLE_LEGACY_PROTOCOL

#include "commands.h"
#include "low_level.h"
#include "axis.h"
#include "protocol.hpp"
#include "freertos_vars.h"
#include "utils.h"
#include "config.h"

#ifdef ENABLE_LEGACY_PROTOCOL
#include "legacy_commands.h"
#endif

#include <cmsis_os.h>
#include <memory>
#include <usbd_cdc_if.h>
#include <usb_device.h>
#include <usart.h>
#include <gpio.h>

#define UART_TX_BUFFER_SIZE 64

/* Private defines -----------------------------------------------------------*/
/* Private macros ------------------------------------------------------------*/
/* Private typedef -----------------------------------------------------------*/
/* Global constant data ------------------------------------------------------*/
/* Global variables ----------------------------------------------------------*/

extern PCD_HandleTypeDef hpcd_USB_OTG_FS;
extern USBD_HandleTypeDef hUsbDeviceFS;

/* Private constant data -----------------------------------------------------*/
// TODO: make command to switch gpio_mode during run-time
#if defined(USE_GPIO_MODE_STEP_DIR)
static const GpioMode_t gpio_mode = GPIO_MODE_STEP_DIR; //GPIO 1,2 is M0 Step,Dir
#elif !defined(UART_PROTOCOL_NONE)
static const GpioMode_t gpio_mode = GPIO_MODE_UART;     //GPIO 1,2 is UART Tx,Rx
#else
static const GpioMode_t gpio_mode = GPIO_MODE_NONE;     //GPIO 1,2 is not configured
#endif

/* Private variables ---------------------------------------------------------*/

static uint8_t* usb_buf;
static uint32_t usb_len;

// FIXME: the stdlib doesn't know about CMSIS threads, so this is just a global variable
static thread_local uint32_t deadline_ms = 0;

/* Variables exposed to USB & UART via read/write commands */
// TODO: include range information in JSON description


// TODO: Autogenerate these functions
void motors_0_set_pos_setpoint_func(void) {
    set_pos_setpoint(&motors[0],
        motors[0].set_pos_setpoint_args.pos_setpoint,
        motors[0].set_pos_setpoint_args.vel_feed_forward,
        motors[0].set_pos_setpoint_args.current_feed_forward);
}
void motors_0_set_vel_setpoint_func(void) {
    set_vel_setpoint(&motors[0],
        motors[0].set_vel_setpoint_args.vel_setpoint,
        motors[0].set_vel_setpoint_args.current_feed_forward);
}
void motors_0_set_current_setpoint_func(void) {
    set_current_setpoint(&motors[0],
        motors[0].set_current_setpoint_args.current_setpoint);
}
void motors_1_set_pos_setpoint_func(void) {
    set_pos_setpoint(&motors[1],
        motors[1].set_pos_setpoint_args.pos_setpoint,
        motors[1].set_pos_setpoint_args.vel_feed_forward,
        motors[1].set_pos_setpoint_args.current_feed_forward);
}
void motors_1_set_vel_setpoint_func(void) {
    set_vel_setpoint(&motors[1],
        motors[1].set_vel_setpoint_args.vel_setpoint,
        motors[1].set_vel_setpoint_args.current_feed_forward);
}
void motors_1_set_current_setpoint_func(void) {
    set_current_setpoint(&motors[1],
        motors[1].set_current_setpoint_args.current_setpoint);
}
<<<<<<< HEAD
bool test_bool = true;
=======
void motors_run_anticogging_calibration_func() {
    for (uint8_t i = 0; i < num_motors; i++) {
        // Ensure the cogging map was correctly allocated earlier and that the motor is capable of calibrating
        if (motors[i].anticogging.cogging_map != NULL && motors[i].error == ERROR_NO_ERROR) {
            motors[i].anticogging.calib_anticogging = true;
        }
    }
}

>>>>>>> e2540d7e
// This table specifies which fields and functions are exposed on the USB and UART ports.
// TODO: Autogenerate this table. It will come up again very soon in the Arduino library.
// clang-format off
const Endpoint endpoints[] = {
    Endpoint::make_property("vbus_voltage", const_cast<const float*>(&vbus_voltage)),
    Endpoint::make_property("test_bool", &test_bool),
	Endpoint::make_property("UUID_0", (const uint32_t*)(ID_UNIQUE_ADDRESS + 0*4)),
	Endpoint::make_property("UUID_1", (const uint32_t*)(ID_UNIQUE_ADDRESS + 1*4)),
	Endpoint::make_property("UUID_2", (const uint32_t*)(ID_UNIQUE_ADDRESS + 2*4)),
<<<<<<< HEAD
        Endpoint::make_object("config"),
            Endpoint::make_property("brake_resistance", &brake_resistance),
        Endpoint::close_tree(),
    Endpoint::make_object("axis0"),
        Endpoint::make_object("config"),
            Endpoint::make_property("enable_control", &axis_configs[0].enable_control_at_start),
            Endpoint::make_property("do_calibration", &axis_configs[0].do_calibration_at_start),
        Endpoint::close_tree(),
=======
    Endpoint::make_function("run_anticogging_calibration", &motors_run_anticogging_calibration_func),
        // No parameters, but still requires a close_tree()
>>>>>>> e2540d7e
    Endpoint::close_tree(),
    Endpoint::make_object("motor0"),
        Endpoint::make_object("config"),
            Endpoint::make_property("control_mode", reinterpret_cast<int32_t*>(&motors[0].control_mode)),
            Endpoint::make_property("counts_per_step", &motors[0].counts_per_step),
            Endpoint::make_property("pole_pairs", &motors[0].pole_pairs),
            Endpoint::make_property("pos_gain", &motors[0].pos_gain),
            Endpoint::make_property("vel_gain", &motors[0].vel_gain),
            Endpoint::make_property("vel_integrator_gain", &motors[0].vel_integrator_gain),
            Endpoint::make_property("vel_limit", &motors[0].vel_limit),
            Endpoint::make_property("calibration_current", &motors[0].calibration_current),
            Endpoint::make_property("resistance_calib_max_voltage", &motors[0].resistance_calib_max_voltage),
            Endpoint::make_property("phase_inductance", &motors[0].phase_inductance),
            Endpoint::make_property("phase_resistance", &motors[0].phase_resistance),
            Endpoint::make_property("motor_type", reinterpret_cast<int32_t*>(&motors[0].motor_type)),
            Endpoint::make_property("rotor_mode", reinterpret_cast<int32_t*>(&motors[0].rotor_mode)),
        Endpoint::close_tree(),
        Endpoint::make_property("error", reinterpret_cast<int32_t*>(&motors[0].error)),
        Endpoint::make_property("pos_setpoint", &motors[0].pos_setpoint),
        Endpoint::make_property("vel_setpoint", &motors[0].vel_setpoint),
        Endpoint::make_property("vel_integrator_current", &motors[0].vel_integrator_current),
        Endpoint::make_property("current_setpoint", &motors[0].current_setpoint),
        Endpoint::make_property("current_meas_phB", const_cast<const float*>(&motors[0].current_meas.phB)),
        Endpoint::make_property("current_meas_phC", const_cast<const float*>(&motors[0].current_meas.phC)),
        Endpoint::make_property("DC_calib.phB", &motors[0].DC_calib.phB),
        Endpoint::make_property("DC_calib.phC", &motors[0].DC_calib.phC),
        Endpoint::make_property("shunt_conductance", &motors[0].shunt_conductance),
        Endpoint::make_property("phase_current_rev_gain", &motors[0].phase_current_rev_gain),
        Endpoint::make_property("thread_ready", &motors[0].thread_ready),
        Endpoint::make_property("control_deadline", &motors[0].control_deadline),
        Endpoint::make_property("last_cpu_time", &motors[0].last_cpu_time),
        Endpoint::make_property("loop_counter", &motors[0].loop_counter),
        Endpoint::make_object("current_control"),
            Endpoint::make_object("config"),
                Endpoint::make_property("current_lim", &motors[0].current_control.current_lim),
            Endpoint::close_tree(),
            Endpoint::make_property("p_gain", &motors[0].current_control.p_gain),
            Endpoint::make_property("i_gain", &motors[0].current_control.i_gain),
            Endpoint::make_property("v_current_control_integral_d", &motors[0].current_control.v_current_control_integral_d),
            Endpoint::make_property("v_current_control_integral_q", &motors[0].current_control.v_current_control_integral_q),
            Endpoint::make_property("Iq_setpoint", &motors[0].current_control.Iq_setpoint),
            Endpoint::make_property("Iq_measured", &motors[0].current_control.Iq_measured),
            Endpoint::make_property("Ibus", const_cast<const float*>(&motors[0].current_control.Ibus)),
        Endpoint::close_tree(),
        Endpoint::make_object("gate_driver"),
            Endpoint::make_property("drv_fault", reinterpret_cast<int32_t*>(&motors[0].drv_fault)),
            Endpoint::make_property("status_reg_1", (&motors[0].gate_driver_regs.Stat_Reg_1_Value)),
            Endpoint::make_property("status_reg_2", (&motors[0].gate_driver_regs.Stat_Reg_2_Value)),
            Endpoint::make_property("ctrl_reg_1", (&motors[0].gate_driver_regs.Ctrl_Reg_1_Value)),
            Endpoint::make_property("ctrl_reg_2", (&motors[0].gate_driver_regs.Ctrl_Reg_2_Value)),
        Endpoint::close_tree(),
        Endpoint::make_object("encoder"),
            Endpoint::make_object("config"),
                Endpoint::make_property("use_index", &motors[0].encoder.use_index),
                Endpoint::make_property("calibrated", &motors[0].encoder.calibrated),
                Endpoint::make_property("idx_search_speed", &motors[0].encoder.idx_search_speed),
                Endpoint::make_property("cpr", &motors[0].encoder.encoder_cpr),
                Endpoint::make_property("offset", &motors[0].encoder.encoder_offset),
                Endpoint::make_property("motor_dir", &motors[0].encoder.motor_dir),
            Endpoint::close_tree(),
            Endpoint::make_property("phase", const_cast<const float*>(&motors[0].encoder.phase)),
            Endpoint::make_property("pll_pos", &motors[0].encoder.pll_pos),
            Endpoint::make_property("pll_vel", &motors[0].encoder.pll_vel),
            Endpoint::make_property("pll_kp", &motors[0].encoder.pll_kp),
            Endpoint::make_property("pll_ki", &motors[0].encoder.pll_ki),
            Endpoint::make_property("encoder_offset", &motors[0].encoder.encoder_offset),
            Endpoint::make_property("encoder_state", &motors[0].encoder.encoder_state),
            Endpoint::make_property("motor_dir", &motors[0].encoder.motor_dir),
        Endpoint::close_tree(),
        Endpoint::make_function("set_pos_setpoint", &motors_0_set_pos_setpoint_func),
            Endpoint::make_property("pos_setpoint", &motors[0].set_pos_setpoint_args.pos_setpoint),
            Endpoint::make_property("vel_feed_forward", &motors[0].set_pos_setpoint_args.vel_feed_forward),
            Endpoint::make_property("current_feed_forward", &motors[0].set_pos_setpoint_args.current_feed_forward),
        Endpoint::close_tree(),
        Endpoint::make_function("set_vel_setpoint", &motors_0_set_vel_setpoint_func),
            Endpoint::make_property("vel_setpoint", &motors[0].set_vel_setpoint_args.vel_setpoint),
            Endpoint::make_property("current_feed_forward", &motors[0].set_vel_setpoint_args.current_feed_forward),
        Endpoint::close_tree(),
        Endpoint::make_function("set_current_setpoint", &motors_0_set_current_setpoint_func),
            Endpoint::make_property("current_setpoint", &motors[0].set_current_setpoint_args.current_setpoint),
        Endpoint::close_tree(),
    Endpoint::close_tree(), // motor0
    Endpoint::make_object("axis1"),
        Endpoint::make_object("config"),
            Endpoint::make_property("enable_control", &axis_configs[1].enable_control_at_start),
            Endpoint::make_property("do_calibration", &axis_configs[1].do_calibration_at_start),
        Endpoint::close_tree(),
    Endpoint::close_tree(),
    Endpoint::make_object("motor1"),
        Endpoint::make_object("config"),
            Endpoint::make_property("control_mode", reinterpret_cast<int32_t*>(&motors[1].control_mode)),
            Endpoint::make_property("counts_per_step", &motors[1].counts_per_step),
            Endpoint::make_property("pole_pairs", &motors[1].pole_pairs),
            Endpoint::make_property("pos_gain", &motors[1].pos_gain),
            Endpoint::make_property("vel_gain", &motors[1].vel_gain),
            Endpoint::make_property("vel_integrator_gain", &motors[1].vel_integrator_gain),
            Endpoint::make_property("vel_limit", &motors[1].vel_limit),
            Endpoint::make_property("calibration_current", &motors[1].calibration_current),
            Endpoint::make_property("resistance_calib_max_voltage", &motors[1].resistance_calib_max_voltage),
            Endpoint::make_property("phase_inductance", &motors[1].phase_inductance),
            Endpoint::make_property("phase_resistance", &motors[1].phase_resistance),
            Endpoint::make_property("motor_type", reinterpret_cast<int32_t*>(&motors[1].motor_type)),
            Endpoint::make_property("rotor_mode", reinterpret_cast<int32_t*>(&motors[1].rotor_mode)),
        Endpoint::close_tree(),
        Endpoint::make_property("error", reinterpret_cast<int32_t*>(&motors[1].error)),
        Endpoint::make_property("pos_setpoint", &motors[1].pos_setpoint),
        Endpoint::make_property("vel_setpoint", &motors[1].vel_setpoint),
        Endpoint::make_property("vel_integrator_current", &motors[1].vel_integrator_current),
        Endpoint::make_property("current_setpoint", &motors[1].current_setpoint),
        Endpoint::make_property("current_meas_phB", const_cast<const float*>(&motors[1].current_meas.phB)),
        Endpoint::make_property("current_meas_phC", const_cast<const float*>(&motors[1].current_meas.phC)),
        Endpoint::make_property("DC_calib.phB", &motors[1].DC_calib.phB),
        Endpoint::make_property("DC_calib.phC", &motors[1].DC_calib.phC),
        Endpoint::make_property("shunt_conductance", &motors[1].shunt_conductance),
        Endpoint::make_property("phase_current_rev_gain", &motors[1].phase_current_rev_gain),
        Endpoint::make_property("thread_ready", &motors[1].thread_ready),
        Endpoint::make_property("control_deadline", &motors[1].control_deadline),
        Endpoint::make_property("last_cpu_time", &motors[1].last_cpu_time),
        Endpoint::make_property("loop_counter", &motors[1].loop_counter),
        Endpoint::make_object("current_control"),
            Endpoint::make_object("config"),
                Endpoint::make_property("current_lim", &motors[1].current_control.current_lim),
            Endpoint::close_tree(),
            Endpoint::make_property("p_gain", &motors[1].current_control.p_gain),
            Endpoint::make_property("i_gain", &motors[1].current_control.i_gain),
            Endpoint::make_property("v_current_control_integral_d", &motors[1].current_control.v_current_control_integral_d),
            Endpoint::make_property("v_current_control_integral_q", &motors[1].current_control.v_current_control_integral_q),
            Endpoint::make_property("Iq_setpoint", &motors[1].current_control.Iq_setpoint),
            Endpoint::make_property("Iq_measured", &motors[1].current_control.Iq_measured),
            Endpoint::make_property("Ibus", const_cast<const float*>(&motors[1].current_control.Ibus)),
        Endpoint::close_tree(),
        Endpoint::make_object("gate_driver"),
            Endpoint::make_property("drv_fault", reinterpret_cast<int32_t*>(&motors[1].drv_fault)),
            Endpoint::make_property("status_reg_1", (&motors[1].gate_driver_regs.Stat_Reg_1_Value)),
            Endpoint::make_property("status_reg_2", (&motors[1].gate_driver_regs.Stat_Reg_2_Value)),
            Endpoint::make_property("ctrl_reg_1", (&motors[1].gate_driver_regs.Ctrl_Reg_1_Value)),
            Endpoint::make_property("ctrl_reg_2", (&motors[1].gate_driver_regs.Ctrl_Reg_2_Value)),
        Endpoint::close_tree(),
        Endpoint::make_object("encoder"),
            Endpoint::make_object("config"),
                Endpoint::make_property("use_index", &motors[1].encoder.use_index),
                Endpoint::make_property("calibrated", &motors[1].encoder.calibrated),
                Endpoint::make_property("idx_search_speed", &motors[1].encoder.idx_search_speed),
                Endpoint::make_property("cpr", &motors[1].encoder.encoder_cpr),
                Endpoint::make_property("offset", &motors[1].encoder.encoder_offset),
                Endpoint::make_property("motor_dir", &motors[1].encoder.motor_dir),
            Endpoint::close_tree(),
            Endpoint::make_property("phase", const_cast<const float*>(&motors[1].encoder.phase)),
            Endpoint::make_property("pll_pos", &motors[1].encoder.pll_pos),
            Endpoint::make_property("pll_vel", &motors[1].encoder.pll_vel),
            Endpoint::make_property("pll_kp", &motors[1].encoder.pll_kp),
            Endpoint::make_property("pll_ki", &motors[1].encoder.pll_ki),
            Endpoint::make_property("encoder_offset", &motors[1].encoder.encoder_offset),
            Endpoint::make_property("encoder_state", &motors[1].encoder.encoder_state),
            Endpoint::make_property("motor_dir", &motors[1].encoder.motor_dir),
        Endpoint::close_tree(),
        Endpoint::make_function("set_pos_setpoint", &motors_1_set_pos_setpoint_func),
            Endpoint::make_property("pos_setpoint", &motors[1].set_pos_setpoint_args.pos_setpoint),
            Endpoint::make_property("vel_feed_forward", &motors[1].set_pos_setpoint_args.vel_feed_forward),
            Endpoint::make_property("current_feed_forward", &motors[1].set_pos_setpoint_args.current_feed_forward),
        Endpoint::close_tree(),
        Endpoint::make_function("set_vel_setpoint", &motors_1_set_vel_setpoint_func),
            Endpoint::make_property("vel_setpoint", &motors[1].set_vel_setpoint_args.vel_setpoint),
            Endpoint::make_property("current_feed_forward", &motors[1].set_vel_setpoint_args.current_feed_forward),
        Endpoint::close_tree(),
        Endpoint::make_function("set_current_setpoint", &motors_1_set_current_setpoint_func),
            Endpoint::make_property("current_setpoint", &motors[1].set_current_setpoint_args.current_setpoint),
        Endpoint::close_tree(),
    Endpoint::close_tree(), // motor1
    Endpoint::make_function("save_configuration", &save_configuration),
        // no arguments
    Endpoint::close_tree(),
    Endpoint::make_function("erase_configuration", &erase_configuration),
        // no arguments
    Endpoint::close_tree(),
    Endpoint::make_function("reboot", &NVIC_SystemReset),
        // no arguments
    Endpoint::close_tree()
};
// clang-format on

constexpr size_t NUM_ENDPOINTS = sizeof(endpoints) / sizeof(endpoints[0]);


#if defined(USB_PROTOCOL_NATIVE)

class USBSender : public PacketSink {
public:
    int process_packet(const uint8_t* buffer, size_t length) {
        // cannot send partial packets
        if (length > USB_TX_DATA_SIZE)
            return -1;
        // wait for USB interface to become ready
        if (osSemaphoreWait(sem_usb_tx, deadline_to_timeout(deadline_ms)) != osOK)
            return -1;
        // transmit packet
        uint8_t status = CDC_Transmit_FS(
                const_cast<uint8_t*>(buffer) /* casting this const away is safe because...
                well... it's not actually. Stupid STM. */, length);
        return (status == USBD_OK) ? 0 : -1;
    }
} usb_sender;

BidirectionalPacketBasedChannel usb_channel(endpoints, NUM_ENDPOINTS, usb_sender);

#elif defined(USB_PROTOCOL_NATIVE_STREAM_BASED)

class USBSender : public StreamSink {
public:
    int process_bytes(const uint8_t* buffer, size_t length) {
        // Loop to ensure all bytes get sent
        while (length) {
            size_t chunk = length < USB_TX_DATA_SIZE ? length : USB_TX_DATA_SIZE;
            // wait for USB interface to become ready
            if (osSemaphoreWait(sem_usb_tx, deadline_to_timeout(deadline_ms)) != osOK)
                return -1;
            // transmit chunk
            if (CDC_Transmit_FS(
                    const_cast<uint8_t*>(buffer) /* casting this const away is safe because...
                    well... it's not actually. Stupid STM. */, chunk) != USBD_OK)
                return -1;
            buffer += chunk;
            length -= chunk;
        }
        return 0;
    }

    size_t get_free_space() { return SIZE_MAX; }
} usb_sender;

PacketToStreamConverter usb_packet_sender(usb_sender);
BidirectionalPacketBasedChannel usb_channel(endpoints, NUM_ENDPOINTS, usb_packet_sender);
StreamToPacketConverter usb_stream_sink(usb_channel);

#endif

#if defined(UART_PROTOCOL_NATIVE)
class UART4Sender : public StreamSink {
public:
    int process_bytes(const uint8_t* buffer, size_t length) {
        // Loop to ensure all bytes get sent
        while (length) {
            size_t chunk = length < UART_TX_BUFFER_SIZE ? length : UART_TX_BUFFER_SIZE;
            // wait for USB interface to become ready
            // TODO: implement ring buffer to get a more continuous stream of data
            if (osSemaphoreWait(sem_uart_dma, deadline_to_timeout(deadline_ms)) != osOK)
                return -1;
            // transmit chunk
            memcpy(tx_buf_, buffer, chunk);
            if (HAL_UART_Transmit_DMA(&huart4, tx_buf_, chunk) != HAL_OK)
                return -1;
            buffer += chunk;
            length -= chunk;
        }
        return 0;
    }

    size_t get_free_space() { return SIZE_MAX; }
private:
    uint8_t tx_buf_[UART_TX_BUFFER_SIZE];
} uart4_sender;

PacketToStreamConverter uart4_packet_sender(uart4_sender);
BidirectionalPacketBasedChannel uart4_channel(endpoints, NUM_ENDPOINTS, uart4_packet_sender);
StreamToPacketConverter UART4_stream_sink(uart4_channel);
#endif

/* Private function prototypes -----------------------------------------------*/
/* Function implementations --------------------------------------------------*/

void init_communication(void) {
    switch (gpio_mode) {
        case GPIO_MODE_NONE:
        break; //do nothing
        case GPIO_MODE_UART: {
#if HW_VERSION_MAJOR == 3 && HW_VERSION_MINOR >= 3
            SetGPIO12toUART();
#endif
        } break;
        case GPIO_MODE_STEP_DIR: {
            SetGPIO12toStepDir();
        } break;
        default:
        //TODO: report error unexpected mode
        break;
    }
}

// Thread to handle deffered processing of USB interrupt, and
// read commands out of the UART DMA circular buffer
void communication_task(void const * argument) {
    (void) argument;
    

#if !defined(UART_PROTOCOL_NONE)
    //DMA open loop continous circular buffer
    //1ms delay periodic, chase DMA ptr around

    #define UART_RX_BUFFER_SIZE 64
    static uint8_t dma_circ_buffer[UART_RX_BUFFER_SIZE];

    // DMA is set up to recieve in a circular buffer forever.
    // We dont use interrupts to fetch the data, instead we periodically read
    // data out of the circular buffer into a parse buffer, controlled by a state machine
    HAL_UART_Receive_DMA(&huart4, dma_circ_buffer, sizeof(dma_circ_buffer));
    uint32_t last_rcv_idx = UART_RX_BUFFER_SIZE - huart4.hdmarx->Instance->NDTR;
#endif

    // Re-run state-machine forever
    for (;;) {
#if !defined(UART_PROTOCOL_NONE)
        // Check for UART errors and restart recieve DMA transfer if required
        if (huart4.ErrorCode != HAL_UART_ERROR_NONE) {
            HAL_UART_AbortReceive(&huart4);
            HAL_UART_Receive_DMA(&huart4, dma_circ_buffer, sizeof(dma_circ_buffer));
        }
        // Fetch the circular buffer "write pointer", where it would write next
        uint32_t new_rcv_idx = UART_RX_BUFFER_SIZE - huart4.hdmarx->Instance->NDTR;

        deadline_ms = timeout_to_deadline(PROTOCOL_SERVER_TIMEOUT_MS);
#if defined(UART_PROTOCOL_NATIVE)
        // Process bytes in one or two chunks (two in case there was a wrap)
        if (new_rcv_idx < last_rcv_idx) {
            UART4_stream_sink.process_bytes(dma_circ_buffer + last_rcv_idx,
                    UART_RX_BUFFER_SIZE - last_rcv_idx);
            last_rcv_idx = 0;
        }
        if (new_rcv_idx > last_rcv_idx) {
            UART4_stream_sink.process_bytes(dma_circ_buffer + last_rcv_idx,
                    new_rcv_idx - last_rcv_idx);
            last_rcv_idx = new_rcv_idx;
        }
#elif defined(UART_PROTOCOL_LEGACY)
        // Process bytes in one or two chunks (two in case there was a wrap)
        if (new_rcv_idx < last_rcv_idx) {
            legacy_parse_stream(dma_circ_buffer + last_rcv_idx,
                    UART_RX_BUFFER_SIZE - last_rcv_idx);
            last_rcv_idx = 0;
        }
        if (new_rcv_idx > last_rcv_idx) {
            legacy_parse_stream(dma_circ_buffer + last_rcv_idx,
                    new_rcv_idx - last_rcv_idx);
            last_rcv_idx = new_rcv_idx;
        }
#endif
#endif

#if !defined(USB_PROTOCOL_NONE)
        // When we reach here, we are out of immediate characters to fetch out of UART buffer
        // Now we check if there is any USB processing to do: we wait for up to 1 ms,
        // before going back to checking UART again.
        const uint32_t usb_check_timeout = 1; // ms
        osStatus sem_stat = osSemaphoreWait(sem_usb_rx, usb_check_timeout);
        if (sem_stat == osOK) {
            deadline_ms = timeout_to_deadline(PROTOCOL_SERVER_TIMEOUT_MS);
#if defined(USB_PROTOCOL_NATIVE)
            usb_channel.process_packet(usb_buf, usb_len);
#elif defined(USB_PROTOCOL_NATIVE_STREAM_BASED)
            usb_stream_sink.process_bytes(usb_buf, usb_len);
#elif defined(USB_PROTOCOL_LEGACY)
            legacy_parse_cmd(usb_buf, usb_len, USB_RX_DATA_SIZE, SERIAL_PRINTF_IS_USB);
#endif
            USBD_CDC_ReceivePacket(&hUsbDeviceFS);  // Allow next packet
        }
#endif
    }

    // If we get here, then this task is done
    vTaskDelete(osThreadGetId());
}

// Called from CDC_Receive_FS callback function, this allows motor_parse_cmd to access the
// incoming USB data
void set_cmd_buffer(uint8_t *buf, uint32_t len) {
    usb_buf = buf;
    usb_len = len;
}

void usb_update_thread() {
    for (;;) {
        // Wait for signalling from USB interrupt (OTG_FS_IRQHandler)
        osStatus semaphore_status = osSemaphoreWait(sem_usb_irq, osWaitForever);
        if (semaphore_status == osOK) {
            // We have a new incoming USB transmission: handle it
            HAL_PCD_IRQHandler(&hpcd_USB_OTG_FS);
            // Let the irq (OTG_FS_IRQHandler) fire again.
            HAL_NVIC_EnableIRQ(OTG_FS_IRQn);
        }
    }

    vTaskDelete(osThreadGetId());
}<|MERGE_RESOLUTION|>--- conflicted
+++ resolved
@@ -89,9 +89,6 @@
     set_current_setpoint(&motors[1],
         motors[1].set_current_setpoint_args.current_setpoint);
 }
-<<<<<<< HEAD
-bool test_bool = true;
-=======
 void motors_run_anticogging_calibration_func() {
     for (uint8_t i = 0; i < num_motors; i++) {
         // Ensure the cogging map was correctly allocated earlier and that the motor is capable of calibrating
@@ -101,29 +98,25 @@
     }
 }
 
->>>>>>> e2540d7e
 // This table specifies which fields and functions are exposed on the USB and UART ports.
 // TODO: Autogenerate this table. It will come up again very soon in the Arduino library.
 // clang-format off
 const Endpoint endpoints[] = {
     Endpoint::make_property("vbus_voltage", const_cast<const float*>(&vbus_voltage)),
-    Endpoint::make_property("test_bool", &test_bool),
 	Endpoint::make_property("UUID_0", (const uint32_t*)(ID_UNIQUE_ADDRESS + 0*4)),
 	Endpoint::make_property("UUID_1", (const uint32_t*)(ID_UNIQUE_ADDRESS + 1*4)),
 	Endpoint::make_property("UUID_2", (const uint32_t*)(ID_UNIQUE_ADDRESS + 2*4)),
-<<<<<<< HEAD
-        Endpoint::make_object("config"),
-            Endpoint::make_property("brake_resistance", &brake_resistance),
-        Endpoint::close_tree(),
+    Endpoint::make_function("run_anticogging_calibration", &motors_run_anticogging_calibration_func),
+        // No parameters, but still requires a close_tree()
+    Endpoint::close_tree(),
+    Endpoint::make_object("config"),
+        Endpoint::make_property("brake_resistance", &brake_resistance),
+    Endpoint::close_tree(),
     Endpoint::make_object("axis0"),
         Endpoint::make_object("config"),
             Endpoint::make_property("enable_control", &axis_configs[0].enable_control_at_start),
             Endpoint::make_property("do_calibration", &axis_configs[0].do_calibration_at_start),
         Endpoint::close_tree(),
-=======
-    Endpoint::make_function("run_anticogging_calibration", &motors_run_anticogging_calibration_func),
-        // No parameters, but still requires a close_tree()
->>>>>>> e2540d7e
     Endpoint::close_tree(),
     Endpoint::make_object("motor0"),
         Endpoint::make_object("config"),
