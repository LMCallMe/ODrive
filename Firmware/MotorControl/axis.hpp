--- conflicted
+++ resolved
@@ -62,6 +62,13 @@
         Axis* parent = nullptr;
         void set_step_gpio_pin(uint16_t value) { step_gpio_pin = value; parent->decode_step_dir_pins(); }
         void set_dir_gpio_pin(uint16_t value) { dir_gpio_pin = value; parent->decode_step_dir_pins(); }
+        void set_en_gpio_pin(uint16_t value) {
+            en_gpio_pin = value;
+            parent->decode_step_dir_pins();
+            parent->use_enable_pin_update();
+        }
+        void set_use_enable_pin(bool value) { use_enable_pin = value; parent->use_enable_pin_update(); }
+        void set_enable_pin_active_low(bool value) { enable_pin_active_low = value; parent->use_enable_pin_update(); }
     };
 
     struct Homing_t {
@@ -221,16 +228,10 @@
     GPIO_TypeDef* en_port_;
     uint16_t en_pin_;
 
-<<<<<<< HEAD
-    State_t requested_state_ = AXIS_STATE_IDLE;
-    std::array<State_t, 10> task_chain_ = { AXIS_STATE_UNDEFINED };
-    State_t& current_state_ = task_chain_.front();
-    bool startup_sequence_done_ = false;
-=======
-    AxisState requested_state_ = AXIS_STATE_STARTUP_SEQUENCE;
+    AxisState requested_state_ = AXIS_STATE_IDLE;
     std::array<AxisState, 10> task_chain_ = { AXIS_STATE_UNDEFINED };
     AxisState& current_state_ = task_chain_.front();
->>>>>>> b88f66ab
+    bool startup_sequence_done_ = false;
     uint32_t loop_counter_ = 0;
     LockinState lockin_state_ = LOCKIN_STATE_INACTIVE;
     Homing_t homing_;
@@ -238,85 +239,6 @@
 
     // watchdog
     uint32_t watchdog_current_value_= 0;
-<<<<<<< HEAD
-
-    // Communication protocol definitions
-    auto make_protocol_definitions() {
-        return make_protocol_member_list(
-            make_protocol_property("error", &error_),
-            make_protocol_ro_property("step_dir_active", &step_dir_active_),
-            make_protocol_ro_property("current_state", &current_state_),
-            make_protocol_property("requested_state", &requested_state_),
-            make_protocol_ro_property("loop_counter", &loop_counter_),
-            make_protocol_ro_property("lockin_state", &lockin_state_),
-            make_protocol_property("is_homed", &homing_.is_homed),
-            make_protocol_object("config",
-                make_protocol_property("startup_motor_calibration", &config_.startup_motor_calibration),
-                make_protocol_property("startup_encoder_index_search", &config_.startup_encoder_index_search),
-                make_protocol_property("startup_encoder_offset_calibration", &config_.startup_encoder_offset_calibration),
-                make_protocol_property("startup_closed_loop_control", &config_.startup_closed_loop_control),
-                make_protocol_property("startup_sensorless_control", &config_.startup_sensorless_control),
-                make_protocol_property("startup_homing", &config_.startup_homing),
-                make_protocol_property("enable_step_dir", &config_.enable_step_dir),
-                make_protocol_property("step_dir_always_on", &config_.step_dir_always_on),
-                make_protocol_property("use_enable_pin", &config_.use_enable_pin,
-                                    [](void* ctx) { static_cast<Axis*>(ctx)->use_enable_pin_update(); }, this),
-                make_protocol_property("enable_pin_active_low", &config_.enable_pin_active_low,
-                                    [](void* ctx) { static_cast<Axis*>(ctx)->use_enable_pin_update(); }, this),
-                make_protocol_property("counts_per_step", &config_.counts_per_step),
-                make_protocol_property("watchdog_timeout", &config_.watchdog_timeout),
-                make_protocol_property("enable_watchdog", &config_.enable_watchdog),
-                make_protocol_property("step_gpio_pin", &config_.step_gpio_pin,
-                                    [](void* ctx) { static_cast<Axis*>(ctx)->decode_step_dir_pins(); }, this),
-                make_protocol_property("dir_gpio_pin", &config_.dir_gpio_pin,
-                                    [](void* ctx) { static_cast<Axis*>(ctx)->decode_step_dir_pins(); }, this),
-                make_protocol_property("en_gpio_pin", &config_.en_gpio_pin,
-                                    [](void* ctx) {
-                                        static_cast<Axis*>(ctx)->decode_step_dir_pins();
-                                        static_cast<Axis*>(ctx)->use_enable_pin_update();
-                                    }, this),
-                make_protocol_object("calibration_lockin",
-                    make_protocol_property("current", &config_.calibration_lockin.current),
-                    make_protocol_property("ramp_time", &config_.calibration_lockin.ramp_time),
-                    make_protocol_property("ramp_distance", &config_.calibration_lockin.ramp_distance),
-                    make_protocol_property("accel", &config_.calibration_lockin.accel),
-                    make_protocol_property("vel", &config_.calibration_lockin.vel)),
-                make_protocol_object("sensorless_ramp",
-                    make_protocol_property("current", &config_.sensorless_ramp.current),
-                    make_protocol_property("ramp_time", &config_.sensorless_ramp.ramp_time),
-                    make_protocol_property("ramp_distance", &config_.sensorless_ramp.ramp_distance),
-                    make_protocol_property("accel", &config_.sensorless_ramp.accel),
-                    make_protocol_property("vel", &config_.sensorless_ramp.vel),
-                    make_protocol_property("finish_distance", &config_.sensorless_ramp.finish_distance),
-                    make_protocol_property("finish_on_vel", &config_.sensorless_ramp.finish_on_vel),
-                    make_protocol_property("finish_on_distance", &config_.sensorless_ramp.finish_on_distance),
-                    make_protocol_property("finish_on_enc_idx", &config_.sensorless_ramp.finish_on_enc_idx)),
-                make_protocol_object("general_lockin",
-                    make_protocol_property("current", &config_.lockin.current),
-                    make_protocol_property("ramp_time", &config_.lockin.ramp_time),
-                    make_protocol_property("ramp_distance", &config_.lockin.ramp_distance),
-                    make_protocol_property("accel", &config_.lockin.accel),
-                    make_protocol_property("vel", &config_.lockin.vel),
-                    make_protocol_property("finish_distance", &config_.lockin.finish_distance),
-                    make_protocol_property("finish_on_vel", &config_.lockin.finish_on_vel),
-                    make_protocol_property("finish_on_distance", &config_.lockin.finish_on_distance),
-                    make_protocol_property("finish_on_enc_idx", &config_.lockin.finish_on_enc_idx)),
-                make_protocol_property("can_node_id", &config_.can_node_id),
-                make_protocol_property("can_node_id_extended", &config_.can_node_id_extended),
-                make_protocol_property("can_heartbeat_rate_ms", &config_.can_heartbeat_rate_ms)),
-            make_protocol_object("motor", motor_.make_protocol_definitions()),
-            make_protocol_object("controller", controller_.make_protocol_definitions()),
-            make_protocol_object("encoder", encoder_.make_protocol_definitions()),
-            make_protocol_object("sensorless_estimator", sensorless_estimator_.make_protocol_definitions()),
-            make_protocol_object("trap_traj", trap_.make_protocol_definitions()),
-            make_protocol_object("min_endstop", min_endstop_.make_protocol_definitions()),
-            make_protocol_object("max_endstop", max_endstop_.make_protocol_definitions()),
-            make_protocol_function("watchdog_feed", *this, &Axis::watchdog_feed),
-            make_protocol_function("clear_errors", *this, &Axis::clear_errors)
-        );
-    }
-=======
->>>>>>> b88f66ab
 };
 
 
