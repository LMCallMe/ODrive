
#include <algorithm>

#include "drv8301.h"
#include "odrive_main.h"


Motor::Motor(const MotorHardwareConfig_t& hw_config,
             const GateDriverHardwareConfig_t& gate_driver_config,
             Config_t& config) :
        hw_config_(hw_config),
        gate_driver_config_(gate_driver_config),
        config_(config),
        gate_driver_({
            .spiHandle = gate_driver_config_.spi,
            .EngpioHandle = gate_driver_config_.enable_port,
            .EngpioNumber = gate_driver_config_.enable_pin,
            .nCSgpioHandle = gate_driver_config_.nCS_port,
            .nCSgpioNumber = gate_driver_config_.nCS_pin,
        }) {
    update_current_controller_gains();
}

// @brief Arms the PWM outputs that belong to this motor.
//
// Note that this does not yet activate the PWM outputs, it just unlocks them.
//
// While the motor is armed, the control loop must set new modulation timings
// between any two interrupts (that is, enqueue_modulation_timings must be executed).
// If the control loop fails to do so, the next interrupt handler floats the
// phases. Once this happens, missed_control_deadline is set to true and
// the motor can be considered disarmed.
//
// @returns: True on success, false otherwise
bool Motor::arm() {

    // Reset controller states, integrators, setpoints, etc.
    axis_->controller_.reset();
    reset_current_control();

    // Wait until the interrupt handler triggers twice. This gives
    // the control loop the correct time quota to set up modulation timings.
    if (!axis_->wait_for_current_meas())
        return axis_->error_ |= Axis::ERROR_CURRENT_MEASUREMENT_TIMEOUT, false;
    next_timings_valid_ = false;
    safety_critical_arm_motor_pwm(*this);
    return true;
}

void Motor::reset_current_control() {
    current_control_.v_current_control_integral_d = 0.0f;
    current_control_.v_current_control_integral_q = 0.0f;
    current_control_.acim_rotor_flux = 0.0f;
}

// @brief Tune the current controller based on phase resistance and inductance
// This should be invoked whenever one of these values changes.
// TODO: allow update on user-request or update automatically via hooks
void Motor::update_current_controller_gains() {
    // Calculate current control gains
    current_control_.p_gain = config_.current_control_bandwidth * config_.phase_inductance;
    float plant_pole = config_.phase_resistance / config_.phase_inductance;
    current_control_.i_gain = plant_pole * current_control_.p_gain;
}

// @brief Set up the gate drivers
void Motor::DRV8301_setup() {
    // for reference:
    // 20V/V on 500uOhm gives a range of +/- 150A
    // 40V/V on 500uOhm gives a range of +/- 75A
    // 20V/V on 666uOhm gives a range of +/- 110A
    // 40V/V on 666uOhm gives a range of +/- 55A

    // Solve for exact gain, then snap down to have equal or larger range as requested
    // or largest possible range otherwise
    static const float kMargin = 0.90f;
    static const float kTripMargin = 1.0f; // Trip level is at edge of linear range of amplifer
    static const float max_output_swing = 1.35f; // [V] out of amplifier
    float max_unity_gain_current = kMargin * max_output_swing * hw_config_.shunt_conductance; // [A]
    float requested_gain = max_unity_gain_current / config_.requested_current_range; // [V/V]

    // Decoding array for snapping gain
    std::array<std::pair<float, DRV8301_ShuntAmpGain_e>, 4> gain_choices = { 
        std::make_pair(10.0f, DRV8301_ShuntAmpGain_10VpV),
        std::make_pair(20.0f, DRV8301_ShuntAmpGain_20VpV),
        std::make_pair(40.0f, DRV8301_ShuntAmpGain_40VpV),
        std::make_pair(80.0f, DRV8301_ShuntAmpGain_80VpV)
    };

    // We use lower_bound in reverse because it snaps up by default, we want to snap down.
    auto gain_snap_down = std::lower_bound(gain_choices.crbegin(), gain_choices.crend(), requested_gain, 
    [](std::pair<float, DRV8301_ShuntAmpGain_e> pair, float val){
        return pair.first > val;
    });

    // If we snap to outside the array, clip to smallest val
    if(gain_snap_down == gain_choices.crend())
       --gain_snap_down;

    // Values for current controller
    phase_current_rev_gain_ = 1.0f / gain_snap_down->first;
    // Clip all current control to actual usable range
    current_control_.max_allowed_current = max_unity_gain_current * phase_current_rev_gain_;
    // Set trip level
    current_control_.overcurrent_trip_level = (kTripMargin / kMargin) * current_control_.max_allowed_current;

    // We now have the gain settings we want to use, lets set up DRV chip
    DRV_SPI_8301_Vars_t* local_regs = &gate_driver_regs_;
    DRV8301_enable(&gate_driver_);
    DRV8301_setupSpi(&gate_driver_, local_regs);

    local_regs->Ctrl_Reg_1.OC_MODE = DRV8301_OcMode_LatchShutDown;
    // Overcurrent set to approximately 150A at 100degC. This may need tweaking.
    local_regs->Ctrl_Reg_1.OC_ADJ_SET = DRV8301_VdsLevel_0p730_V;
    local_regs->Ctrl_Reg_2.GAIN = gain_snap_down->second;

    local_regs->SndCmd = true;
    DRV8301_writeData(&gate_driver_, local_regs);
    local_regs->RcvCmd = true;
    DRV8301_readData(&gate_driver_, local_regs);
}

// @brief Checks if the gate driver is in operational state.
// @returns: true if the gate driver is OK (no fault), false otherwise
bool Motor::check_DRV_fault() {
    //TODO: make this pin configurable per motor ch
    GPIO_PinState nFAULT_state = HAL_GPIO_ReadPin(gate_driver_config_.nFAULT_port, gate_driver_config_.nFAULT_pin);
    if (nFAULT_state == GPIO_PIN_RESET) {
        // Update DRV Fault Code
        drv_fault_ = DRV8301_getFaultType(&gate_driver_);
        // Update/Cache all SPI device registers
        // DRV_SPI_8301_Vars_t* local_regs = &gate_driver_regs_;
        // local_regs->RcvCmd = true;
        // DRV8301_readData(&gate_driver_, local_regs);
        return false;
    };
    return true;
}

void Motor::set_error(Motor::Error_t error){
    error_ |= error;
    axis_->error_ |= Axis::ERROR_MOTOR_FAILED;
    safety_critical_disarm_motor_pwm(*this);
    update_brake_current();
}

float Motor::get_inverter_temp() {
    float adc = adc_measurements_[hw_config_.inverter_thermistor_adc_ch];
    float normalized_voltage = adc / adc_full_scale;
    return horner_fma(normalized_voltage, thermistor_poly_coeffs, thermistor_num_coeffs);
}

bool Motor::update_thermal_limits(float fet_temp) {
    float temp_margin = config_.inverter_temp_limit_upper - fet_temp;
    float derating_range = config_.inverter_temp_limit_upper - config_.inverter_temp_limit_lower;
    thermal_current_lim_ = config_.current_lim * (temp_margin / derating_range);
    if (!(thermal_current_lim_ >= 0.0f)) { //Funny polarity to also catch NaN
        thermal_current_lim_ = 0.0f;
    }
    if (fet_temp > config_.inverter_temp_limit_upper + 5) {
        set_error(ERROR_INVERTER_OVER_TEMP);
        return false;
    }
    return true;
}

bool Motor::do_checks() {
    if (!check_DRV_fault()) {
        set_error(ERROR_DRV_FAULT);
        return false;
    }
    inverter_temp_ = get_inverter_temp();
    if (!update_thermal_limits(inverter_temp_)) {
        //error already set in function
        return false;
    }
    return true;
}

float Motor::effective_current_lim() {
    // Configured limit
    float current_lim = config_.current_lim;
    // Hardware limit
    if (axis_->motor_.config_.motor_type == Motor::MOTOR_TYPE_GIMBAL) {
        current_lim = std::min(current_lim, 0.98f*one_by_sqrt3*vbus_voltage);
    } else {
        current_lim = std::min(current_lim, axis_->motor_.current_control_.max_allowed_current);
    }
    // Thermal limit
    current_lim = std::min(current_lim, thermal_current_lim_);

    return current_lim;
}

void Motor::log_timing(TimingLog_t log_idx) {
    static const uint16_t clocks_per_cnt = (uint16_t)((float)TIM_1_8_CLOCK_HZ / (float)TIM_APB1_CLOCK_HZ);
    uint16_t timing = clocks_per_cnt * htim13.Instance->CNT; // TODO: Use a hw_config

    if (log_idx < TIMING_LOG_NUM_SLOTS) {
        timing_log_[log_idx] = timing;
    }
}

float Motor::phase_current_from_adcval(uint32_t ADCValue) {
    int adcval_bal = (int)ADCValue - (1 << 11);
    float amp_out_volt = (3.3f / (float)(1 << 12)) * (float)adcval_bal;
    float shunt_volt = amp_out_volt * phase_current_rev_gain_;
    float current = shunt_volt * hw_config_.shunt_conductance;
    return current;
}

//--------------------------------
// Measurement and calibration
//--------------------------------

// TODO check Ibeta balance to verify good motor connection
bool Motor::measure_phase_resistance(float test_current, float max_voltage) {
    static const float kI = 10.0f;                                 // [(V/s)/A]
    static const int num_test_cycles = (int)(3.0f / CURRENT_MEAS_PERIOD); // Test runs for 3s
    float test_voltage = 0.0f;
    
    size_t i = 0;
    axis_->run_control_loop([&](){
        float Ialpha = -(current_meas_.phB + current_meas_.phC);
        test_voltage += (kI * current_meas_period) * (test_current - Ialpha);
        if (test_voltage > max_voltage || test_voltage < -max_voltage)
            return set_error(ERROR_PHASE_RESISTANCE_OUT_OF_RANGE), false;

        // Test voltage along phase A
        if (!enqueue_voltage_timings(test_voltage, 0.0f))
            return false; // error set inside enqueue_voltage_timings
        log_timing(TIMING_LOG_MEAS_R);

        return ++i < num_test_cycles;
    });
    if (axis_->error_ != Axis::ERROR_NONE)
        return false;

    //// De-energize motor
    //if (!enqueue_voltage_timings(motor, 0.0f, 0.0f))
    //    return false; // error set inside enqueue_voltage_timings

    float R = test_voltage / test_current;
    config_.phase_resistance = R;
    return true; // if we ran to completion that means success
}

bool Motor::measure_phase_inductance(float voltage_low, float voltage_high) {
    float test_voltages[2] = {voltage_low, voltage_high};
    float Ialphas[2] = {0.0f};
    static const int num_cycles = 5000;

    size_t t = 0;
    axis_->run_control_loop([&](){
        int i = t & 1;
        Ialphas[i] += -current_meas_.phB - current_meas_.phC;

        // Test voltage along phase A
        if (!enqueue_voltage_timings(test_voltages[i], 0.0f))
            return false; // error set inside enqueue_voltage_timings
        log_timing(TIMING_LOG_MEAS_L);

        return ++t < (num_cycles << 1);
    });
    if (axis_->error_ != Axis::ERROR_NONE)
        return false;

    //// De-energize motor
    //if (!enqueue_voltage_timings(motor, 0.0f, 0.0f))
    //    return false; // error set inside enqueue_voltage_timings

    float v_L = 0.5f * (voltage_high - voltage_low);
    // Note: A more correct formula would also take into account that there is a finite timestep.
    // However, the discretisation in the current control loop inverts the same discrepancy
    float dI_by_dt = (Ialphas[1] - Ialphas[0]) / (current_meas_period * (float)num_cycles);
    float L = v_L / dI_by_dt;

    config_.phase_inductance = L;
    // TODO arbitrary values set for now
    if (L < 2e-6f || L > 4000e-6f)
        return set_error(ERROR_PHASE_INDUCTANCE_OUT_OF_RANGE), false;
    return true;
}


bool Motor::run_calibration() {
    float R_calib_max_voltage = config_.resistance_calib_max_voltage;
    if (config_.motor_type == MOTOR_TYPE_HIGH_CURRENT
        || config_.motor_type == MOTOR_TYPE_ACIM) {
        if (!measure_phase_resistance(config_.calibration_current, R_calib_max_voltage))
            return false;
        if (!measure_phase_inductance(-R_calib_max_voltage, R_calib_max_voltage))
            return false;
    } else if (config_.motor_type == MOTOR_TYPE_GIMBAL) {
        // no calibration needed
    } else {
        return false;
    }

    update_current_controller_gains();
    
    is_calibrated_ = true;
    return true;
}

bool Motor::enqueue_modulation_timings(float mod_alpha, float mod_beta) {
    float tA, tB, tC;
    if (SVM(mod_alpha, mod_beta, &tA, &tB, &tC) != 0)
        return set_error(ERROR_MODULATION_MAGNITUDE), false;
    next_timings_[0] = (uint16_t)(tA * (float)TIM_1_8_PERIOD_CLOCKS);
    next_timings_[1] = (uint16_t)(tB * (float)TIM_1_8_PERIOD_CLOCKS);
    next_timings_[2] = (uint16_t)(tC * (float)TIM_1_8_PERIOD_CLOCKS);
    next_timings_valid_ = true;
    return true;
}

bool Motor::enqueue_voltage_timings(float v_alpha, float v_beta) {
    float vfactor = 1.0f / ((2.0f / 3.0f) * vbus_voltage);
    float mod_alpha = vfactor * v_alpha;
    float mod_beta = vfactor * v_beta;
    if (!enqueue_modulation_timings(mod_alpha, mod_beta))
        return false;
    log_timing(TIMING_LOG_FOC_VOLTAGE);
    return true;
}

// We should probably make FOC Current call FOC Voltage to avoid duplication.
bool Motor::FOC_voltage(float v_d, float v_q, float pwm_phase) {
    float c = our_arm_cos_f32(pwm_phase);
    float s = our_arm_sin_f32(pwm_phase);
    float v_alpha = c*v_d - s*v_q;
    float v_beta = c*v_q + s*v_d;
    return enqueue_voltage_timings(v_alpha, v_beta);
}

bool Motor::FOC_current(float Id_des, float Iq_des, float I_phase, float pwm_phase) {
    // Syntactic sugar
    CurrentControl_t& ictrl = current_control_;

    // For Reporting
    ictrl.Iq_setpoint = Iq_des;

    // Check for current sense saturation
    if (std::abs(current_meas_.phB) > ictrl.overcurrent_trip_level || std::abs(current_meas_.phC) > ictrl.overcurrent_trip_level) {
        set_error(ERROR_CURRENT_SENSE_SATURATION);
        return false;
    }

    // Clarke transform
    float Ialpha = -current_meas_.phB - current_meas_.phC;
    float Ibeta = one_by_sqrt3 * (current_meas_.phB - current_meas_.phC);

    // Park transform
    float c_I = our_arm_cos_f32(I_phase);
    float s_I = our_arm_sin_f32(I_phase);
    float Id = c_I * Ialpha + s_I * Ibeta;
    float Iq = c_I * Ibeta - s_I * Ialpha;
    ictrl.Iq_measured += ictrl.I_measured_report_filter_k * (Iq - ictrl.Iq_measured);
    ictrl.Id_measured += ictrl.I_measured_report_filter_k * (Id - ictrl.Id_measured);

    // Check for violation of current limit
    float I_trip = effective_current_lim() + config_.current_lim_margin;
    if (SQ(Id) + SQ(Iq) > SQ(I_trip)) {
        set_error(ERROR_CURRENT_LIMIT_VIOLATION);
        return false;
    }

    // Current error
    float Ierr_d = Id_des - Id;
    float Ierr_q = Iq_des - Iq;

    // TODO look into feed forward terms (esp omega, since PI pole maps to RL tau)
    // Apply PI control
    float Vd = ictrl.v_current_control_integral_d + Ierr_d * ictrl.p_gain;
    float Vq = ictrl.v_current_control_integral_q + Ierr_q * ictrl.p_gain;

    float mod_to_V = (2.0f / 3.0f) * vbus_voltage;
    float V_to_mod = 1.0f / mod_to_V;
    float mod_d = V_to_mod * Vd;
    float mod_q = V_to_mod * Vq;

    // Vector modulation saturation, lock integrator if saturated
    // TODO make maximum modulation configurable
    float mod_scalefactor = 0.80f * sqrt3_by_2 * 1.0f / sqrtf(mod_d * mod_d + mod_q * mod_q);
    if (mod_scalefactor < 1.0f) {
        mod_d *= mod_scalefactor;
        mod_q *= mod_scalefactor;
        // TODO make decayfactor configurable
        ictrl.v_current_control_integral_d *= 0.99f;
        ictrl.v_current_control_integral_q *= 0.99f;
    } else {
        ictrl.v_current_control_integral_d += Ierr_d * (ictrl.i_gain * current_meas_period);
        ictrl.v_current_control_integral_q += Ierr_q * (ictrl.i_gain * current_meas_period);
    }

    // Compute estimated bus current
    ictrl.Ibus = mod_d * Id + mod_q * Iq;

    // Inverse park transform
    float c_p = our_arm_cos_f32(pwm_phase);
    float s_p = our_arm_sin_f32(pwm_phase);
    float mod_alpha = c_p * mod_d - s_p * mod_q;
    float mod_beta = c_p * mod_q + s_p * mod_d;

    // Report final applied voltage in stationary frame (for sensorles estimator)
    ictrl.final_v_alpha = mod_to_V * mod_alpha;
    ictrl.final_v_beta = mod_to_V * mod_beta;

    // Apply SVM
    if (!enqueue_modulation_timings(mod_alpha, mod_beta))
        return false; // error set inside enqueue_modulation_timings
    log_timing(TIMING_LOG_FOC_CURRENT);

    if (axis_->axis_num_ == 0) {

        // Edit these to suit your capture needs
        float trigger_data = ictrl.v_current_control_integral_d;
        float trigger_threshold = 0.5f;
        float sample_data = Ialpha;

        static bool ready = false;
        static bool capturing = false;
        if (trigger_data < trigger_threshold) {
            ready = true;
        }
        if (ready && trigger_data >= trigger_threshold) {
            capturing = true;
            ready = false;
        }
        if (capturing) {
            oscilloscope[oscilloscope_pos] = sample_data;
            if (++oscilloscope_pos >= OSCILLOSCOPE_SIZE) {
                oscilloscope_pos = 0;
                capturing = false;
            }
        }
    }

    return true;
}


bool Motor::update(float current_setpoint, float phase, float phase_vel) {
    current_setpoint *= config_.direction;
    phase *= config_.direction;
    phase_vel *= config_.direction;

    // TODO: 2-norm vs independent clamping (current could be sqrt(2) bigger)
    float ilim = effective_current_lim();
<<<<<<< HEAD
    // TODO: use std::clamp (C++17)
    float id = MACRO_MIN(MACRO_MAX(current_control_.Id_setpoint, -ilim), ilim);
    float iq = MACRO_MIN(MACRO_MAX(current_setpoint, -ilim), ilim);
=======
    float id = std::clamp(current_control_.Id_setpoint, -ilim, ilim);
    float iq = std::clamp(current_setpoint, -ilim, ilim);
>>>>>>> 2a1d95db

    if (config_.motor_type == MOTOR_TYPE_ACIM) {
        // Note that the effect of the current commands on the real currents is actually 1.5 PWM cycles later
        // However the rotor time constant is (usually) so slow that it doesn't matter
        // So we elect to write it as if the effect is immediate, to have cleaner code

        if (config_.acim_autoflux_enable) {
            float abs_iq = fabsf(iq);
            float gain = abs_iq > id ? config_.acim_autoflux_attack_gain : config_.acim_autoflux_decay_gain;
            id += gain * (abs_iq - id) * current_meas_period;
<<<<<<< HEAD
            id = MACRO_MIN(MACRO_MAX(id, config_.acim_autoflux_min_Id), ilim);
=======
            id = std::clamp(id, config_.acim_autoflux_min_Id, ilim);
>>>>>>> 2a1d95db
            current_control_.Id_setpoint = id;
        }

        // acim_rotor_flux is normalized to units of [A] tracking Id; rotor inductance is unspecified
        float dflux_by_dt = config_.acim_slip_velocity * (id - current_control_.acim_rotor_flux);
        current_control_.acim_rotor_flux += dflux_by_dt * current_meas_period;
        float slip_velocity = config_.acim_slip_velocity * (iq / current_control_.acim_rotor_flux);
        // Check for issues with small denominator. Polarity of check to catch NaN too
        bool acceptable_vel = fabsf(slip_velocity) <= 0.1f * (float)current_meas_hz;
        if (!acceptable_vel)
            slip_velocity = 0.0f;
        phase_vel += slip_velocity;
        // reporting only:
        current_control_.async_phase_vel = slip_velocity;

        current_control_.async_phase_offset += slip_velocity * current_meas_period;
        current_control_.async_phase_offset = wrap_pm_pi(current_control_.async_phase_offset);
        phase += current_control_.async_phase_offset;
        phase = wrap_pm_pi(phase);
    }

    float pwm_phase = phase + 1.5f * current_meas_period * phase_vel;

    // Execute current command
<<<<<<< HEAD
    // TODO: move this into the mot
    if (config_.motor_type == MOTOR_TYPE_HIGH_CURRENT) {
        if(!FOC_current(id, iq, phase, pwm_phase)){
            return false;
        }
    } else if (config_.motor_type == MOTOR_TYPE_ACIM) {
        if(!FOC_current(id, iq, phase, pwm_phase)){
            return false;
        }
    } else if (config_.motor_type == MOTOR_TYPE_GIMBAL) {
        //In gimbal motor mode, current is reinterptreted as voltage.
        if(!FOC_voltage(id, iq, pwm_phase))
            return false;
    } else {
        set_error(ERROR_NOT_IMPLEMENTED_MOTOR_TYPE);
        return false;
=======
    switch(config_.motor_type){
        case MOTOR_TYPE_HIGH_CURRENT: return FOC_current(id, iq, phase, pwm_phase); break;
        case MOTOR_TYPE_ACIM: return FOC_current(id, iq, phase, pwm_phase); break;
        case MOTOR_TYPE_GIMBAL: return FOC_voltage(id, iq, pwm_phase); break;
        default: set_error(ERROR_NOT_IMPLEMENTED_MOTOR_TYPE); return false; break;
>>>>>>> 2a1d95db
    }
    return true;
}<|MERGE_RESOLUTION|>--- conflicted
+++ resolved
@@ -447,14 +447,8 @@
 
     // TODO: 2-norm vs independent clamping (current could be sqrt(2) bigger)
     float ilim = effective_current_lim();
-<<<<<<< HEAD
-    // TODO: use std::clamp (C++17)
-    float id = MACRO_MIN(MACRO_MAX(current_control_.Id_setpoint, -ilim), ilim);
-    float iq = MACRO_MIN(MACRO_MAX(current_setpoint, -ilim), ilim);
-=======
     float id = std::clamp(current_control_.Id_setpoint, -ilim, ilim);
     float iq = std::clamp(current_setpoint, -ilim, ilim);
->>>>>>> 2a1d95db
 
     if (config_.motor_type == MOTOR_TYPE_ACIM) {
         // Note that the effect of the current commands on the real currents is actually 1.5 PWM cycles later
@@ -465,11 +459,7 @@
             float abs_iq = fabsf(iq);
             float gain = abs_iq > id ? config_.acim_autoflux_attack_gain : config_.acim_autoflux_decay_gain;
             id += gain * (abs_iq - id) * current_meas_period;
-<<<<<<< HEAD
-            id = MACRO_MIN(MACRO_MAX(id, config_.acim_autoflux_min_Id), ilim);
-=======
             id = std::clamp(id, config_.acim_autoflux_min_Id, ilim);
->>>>>>> 2a1d95db
             current_control_.Id_setpoint = id;
         }
 
@@ -494,30 +484,11 @@
     float pwm_phase = phase + 1.5f * current_meas_period * phase_vel;
 
     // Execute current command
-<<<<<<< HEAD
-    // TODO: move this into the mot
-    if (config_.motor_type == MOTOR_TYPE_HIGH_CURRENT) {
-        if(!FOC_current(id, iq, phase, pwm_phase)){
-            return false;
-        }
-    } else if (config_.motor_type == MOTOR_TYPE_ACIM) {
-        if(!FOC_current(id, iq, phase, pwm_phase)){
-            return false;
-        }
-    } else if (config_.motor_type == MOTOR_TYPE_GIMBAL) {
-        //In gimbal motor mode, current is reinterptreted as voltage.
-        if(!FOC_voltage(id, iq, pwm_phase))
-            return false;
-    } else {
-        set_error(ERROR_NOT_IMPLEMENTED_MOTOR_TYPE);
-        return false;
-=======
     switch(config_.motor_type){
         case MOTOR_TYPE_HIGH_CURRENT: return FOC_current(id, iq, phase, pwm_phase); break;
         case MOTOR_TYPE_ACIM: return FOC_current(id, iq, phase, pwm_phase); break;
         case MOTOR_TYPE_GIMBAL: return FOC_voltage(id, iq, pwm_phase); break;
         default: set_error(ERROR_NOT_IMPLEMENTED_MOTOR_TYPE); return false; break;
->>>>>>> 2a1d95db
     }
     return true;
 }