#ifndef __MOTOR_HPP
#define __MOTOR_HPP

#ifndef __ODRIVE_MAIN_H
#error "This file should not be included directly. Include odrive_main.h instead."
#endif

#include "drv8301.h"

class Motor {
public:
    enum Error_t {
        ERROR_NONE = 0,
        ERROR_PHASE_RESISTANCE_OUT_OF_RANGE = 0x0001,
        ERROR_PHASE_INDUCTANCE_OUT_OF_RANGE = 0x0002,
        ERROR_ADC_FAILED                    = 0x0004,
        ERROR_DRV_FAULT                     = 0x0008,
        ERROR_CONTROL_DEADLINE_MISSED       = 0x0010,
        ERROR_NOT_IMPLEMENTED_MOTOR_TYPE    = 0x0020,
        ERROR_BRAKE_CURRENT_OUT_OF_RANGE    = 0x0040,
        ERROR_MODULATION_MAGNITUDE          = 0x0080,
        ERROR_BRAKE_DEADTIME_VIOLATION      = 0x0100,
        ERROR_UNEXPECTED_TIMER_CALLBACK     = 0x0200,
        ERROR_CURRENT_SENSE_SATURATION      = 0x0400,
        ERROR_INVERTER_OVER_TEMP            = 0x0800,
<<<<<<< HEAD
        ERROR_CURRENT_LIMIT_VIOLATION       = 0x1000
=======
        ERROR_CURRENT_LIMIT_VIOLATION       = 0x1000,
        ERROR_BRAKE_DUTY_CYCLE_NAN          = 0x2000,
        ERROR_DC_BUS_OVER_REGEN_CURRENT     = 0x4000, // too much current pushed into the power supply
        ERROR_DC_BUS_OVER_CURRENT           = 0x8000, // too much current pulled out of the power supply
>>>>>>> 2a1d95db
    };

    enum MotorType_t {
        MOTOR_TYPE_HIGH_CURRENT = 0,
        // MOTOR_TYPE_LOW_CURRENT = 1, //Not yet implemented
        MOTOR_TYPE_GIMBAL = 2,
        MOTOR_TYPE_ACIM = 3,
    };

    struct Iph_BC_t {
        float phB;
        float phC;
    };

    struct CurrentControl_t{
        float p_gain; // [V/A]
        float i_gain; // [V/As]
        float v_current_control_integral_d; // [V]
        float v_current_control_integral_q; // [V]
        float Ibus; // DC bus current [A]
        // Voltage applied at end of cycle:
        float final_v_alpha; // [V]
        float final_v_beta; // [V]
        float Id_setpoint; // [A]
        float Iq_setpoint; // [A]
        float Iq_measured; // [A]
        float Id_measured; // [A]
        float I_measured_report_filter_k;
        float max_allowed_current; // [A]
        float overcurrent_trip_level; // [A]
        float acim_rotor_flux; // [A]
        float async_phase_vel; // [rad/s electrical]
        float async_phase_offset; // [rad electrical]
    };

    // NOTE: for gimbal motors, all units of A are instead V.
    // example: vel_gain is [V/(count/s)] instead of [A/(count/s)]
    // example: current_lim and calibration_current will instead determine the maximum voltage applied to the motor.
    struct Config_t {
        bool pre_calibrated = false; // can be set to true to indicate that all values here are valid
        int32_t pole_pairs = 7;
        float calibration_current = 10.0f;    // [A]
        float resistance_calib_max_voltage = 2.0f; // [V] - You may need to increase this if this voltage isn't sufficient to drive calibration_current through the motor.
        float phase_inductance = 0.0f;        // to be set by measure_phase_inductance
        float phase_resistance = 0.0f;        // to be set by measure_phase_resistance
        int32_t direction = 0;                // 1 or -1 (0 = unspecified)
        MotorType_t motor_type = MOTOR_TYPE_HIGH_CURRENT;
        // Read out max_allowed_current to see max supported value for current_lim.
        // float current_lim = 70.0f; //[A]
        float current_lim = 10.0f;  //[A]
        float current_lim_margin = 8.0f;  // Maximum violation of current_lim
        // Value used to compute shunt amplifier gains
        float requested_current_range = 60.0f; // [A]
        float current_control_bandwidth = 1000.0f;  // [rad/s]
        float inverter_temp_limit_lower = 100;
        float inverter_temp_limit_upper = 120;
        float acim_slip_velocity = 14.706f; // [rad/s electrical] = 1/rotor_tau
        float acim_gain_min_flux = 10; // [A]
        float acim_autoflux_min_Id = 10; // [A]
        bool acim_autoflux_enable = false;
        float acim_autoflux_attack_gain = 10.0f;
        float acim_autoflux_decay_gain = 1.0f;
    };

    enum TimingLog_t {
        TIMING_LOG_GENERAL,
        TIMING_LOG_ADC_CB_I,
        TIMING_LOG_ADC_CB_DC,
        TIMING_LOG_MEAS_R,
        TIMING_LOG_MEAS_L,
        TIMING_LOG_ENC_CALIB,
        TIMING_LOG_IDX_SEARCH,
        TIMING_LOG_FOC_VOLTAGE,
        TIMING_LOG_FOC_CURRENT,
        TIMING_LOG_SPI_START,
        TIMING_LOG_SAMPLE_NOW,
        TIMING_LOG_SPI_END,
        TIMING_LOG_NUM_SLOTS
    };

    enum ArmedState_t {
        ARMED_STATE_DISARMED,
        ARMED_STATE_WAITING_FOR_TIMINGS,
        ARMED_STATE_WAITING_FOR_UPDATE,
        ARMED_STATE_ARMED,
    };

    Motor(const MotorHardwareConfig_t& hw_config,
         const GateDriverHardwareConfig_t& gate_driver_config,
         Config_t& config);

    bool arm();
    void disarm();
    void setup() {
        DRV8301_setup();
    }
    void reset_current_control();

    void update_current_controller_gains();
    void DRV8301_setup();
    bool check_DRV_fault();
    void set_error(Error_t error);
    bool do_checks();
    float get_inverter_temp();
    bool update_thermal_limits(float fet_temp);
    float effective_current_lim();
    void log_timing(TimingLog_t log_idx);
    float phase_current_from_adcval(uint32_t ADCValue);
    bool measure_phase_resistance(float test_current, float max_voltage);
    bool measure_phase_inductance(float voltage_low, float voltage_high);
    bool run_calibration();
    bool enqueue_modulation_timings(float mod_alpha, float mod_beta);
    bool enqueue_voltage_timings(float v_alpha, float v_beta);
    bool FOC_voltage(float v_d, float v_q, float pwm_phase);
    bool FOC_current(float Id_des, float Iq_des, float I_phase, float pwm_phase);
    bool update(float current_setpoint, float phase, float phase_vel);

    const MotorHardwareConfig_t& hw_config_;
    const GateDriverHardwareConfig_t gate_driver_config_;
    Config_t& config_;
    Axis* axis_ = nullptr; // set by Axis constructor

//private:

    DRV8301_Obj gate_driver_; // initialized in constructor
    uint16_t next_timings_[3] = {
        TIM_1_8_PERIOD_CLOCKS / 2,
        TIM_1_8_PERIOD_CLOCKS / 2,
        TIM_1_8_PERIOD_CLOCKS / 2
    };
    bool next_timings_valid_ = false;
    uint16_t last_cpu_time_ = 0;
    int timing_log_index_ = 0;
    uint16_t timing_log_[TIMING_LOG_NUM_SLOTS] = { 0 };

    // variables exposed on protocol
    Error_t error_ = ERROR_NONE;
    // Do not write to this variable directly!
    // It is for exclusive use by the safety_critical_... functions.
    ArmedState_t armed_state_ = ARMED_STATE_DISARMED; 
    bool is_calibrated_ = config_.pre_calibrated;
    Iph_BC_t current_meas_ = {0.0f, 0.0f};
    Iph_BC_t DC_calib_ = {0.0f, 0.0f};
    float phase_current_rev_gain_ = 0.0f; // Reverse gain for ADC to Amps (to be set by DRV8301_setup)
    CurrentControl_t current_control_ = {
        .p_gain = 0.0f,        // [V/A] should be auto set after resistance and inductance measurement
        .i_gain = 0.0f,        // [V/As] should be auto set after resistance and inductance measurement
        .v_current_control_integral_d = 0.0f,
        .v_current_control_integral_q = 0.0f,
        .Ibus = 0.0f,
        .final_v_alpha = 0.0f,
        .final_v_beta = 0.0f,
        .Id_setpoint = 0.0f,
        .Iq_setpoint = 0.0f,
        .Iq_measured = 0.0f,
        .Id_measured = 0.0f,
        .I_measured_report_filter_k = 1.0f,
        .max_allowed_current = 0.0f,
        .overcurrent_trip_level = 0.0f,
        .acim_rotor_flux = 0.0f,
        .async_phase_vel = 0.0f,
        .async_phase_offset = 0.0f,
    };
    DRV8301_FaultType_e drv_fault_ = DRV8301_FaultType_NoFault;
    DRV_SPI_8301_Vars_t gate_driver_regs_; //Local view of DRV registers (initialized by DRV8301_setup)
    float thermal_current_lim_ = 10.0f;  //[A]
    float inverter_temp_ = NAN; // [°C] NaN while the ODrive is initializing.

    // Communication protocol definitions
    auto make_protocol_definitions() {
        return make_protocol_member_list(
            make_protocol_property("error", &error_),
            make_protocol_ro_property("armed_state", &armed_state_),
            make_protocol_ro_property("is_calibrated", &is_calibrated_),
            make_protocol_ro_property("current_meas_phB", &current_meas_.phB),
            make_protocol_ro_property("current_meas_phC", &current_meas_.phC),
            make_protocol_property("DC_calib_phB", &DC_calib_.phB),
            make_protocol_property("DC_calib_phC", &DC_calib_.phC),
            make_protocol_property("phase_current_rev_gain", &phase_current_rev_gain_),
            make_protocol_ro_property("thermal_current_lim", &thermal_current_lim_),
            make_protocol_ro_property("inverter_temp", &inverter_temp_),
            make_protocol_object("current_control",
                make_protocol_property("p_gain", &current_control_.p_gain),
                make_protocol_property("i_gain", &current_control_.i_gain),
                make_protocol_property("v_current_control_integral_d", &current_control_.v_current_control_integral_d),
                make_protocol_property("v_current_control_integral_q", &current_control_.v_current_control_integral_q),
                make_protocol_property("Ibus", &current_control_.Ibus),
                make_protocol_property("final_v_alpha", &current_control_.final_v_alpha),
                make_protocol_property("final_v_beta", &current_control_.final_v_beta),
                make_protocol_property("Id_setpoint", &current_control_.Id_setpoint),
                make_protocol_ro_property("Iq_setpoint", &current_control_.Iq_setpoint),
                make_protocol_property("Iq_measured", &current_control_.Iq_measured),
                make_protocol_property("Id_measured", &current_control_.Id_measured),
                make_protocol_property("I_measured_report_filter_k", &current_control_.I_measured_report_filter_k),
                make_protocol_ro_property("max_allowed_current", &current_control_.max_allowed_current),
                make_protocol_ro_property("overcurrent_trip_level", &current_control_.overcurrent_trip_level),
                make_protocol_property("acim_rotor_flux", &current_control_.acim_rotor_flux),
                make_protocol_ro_property("async_phase_vel", &current_control_.async_phase_vel),
                make_protocol_property("async_phase_offset", &current_control_.async_phase_offset)
            ),
            make_protocol_object("gate_driver",
                make_protocol_ro_property("drv_fault", &drv_fault_)
                // make_protocol_ro_property("status_reg_1", &gate_driver_regs_.Stat_Reg_1_Value),
                // make_protocol_ro_property("status_reg_2", &gate_driver_regs_.Stat_Reg_2_Value),
                // make_protocol_ro_property("ctrl_reg_1", &gate_driver_regs_.Ctrl_Reg_1_Value),
                // make_protocol_ro_property("ctrl_reg_2", &gate_driver_regs_.Ctrl_Reg_2_Value)
            ),
            make_protocol_object("timing_log",
                make_protocol_ro_property("TIMING_LOG_GENERAL", &timing_log_[TIMING_LOG_GENERAL]),
                make_protocol_ro_property("TIMING_LOG_ADC_CB_I", &timing_log_[TIMING_LOG_ADC_CB_I]),
                make_protocol_ro_property("TIMING_LOG_ADC_CB_DC", &timing_log_[TIMING_LOG_ADC_CB_DC]),
                make_protocol_ro_property("TIMING_LOG_MEAS_R", &timing_log_[TIMING_LOG_MEAS_R]),
                make_protocol_ro_property("TIMING_LOG_MEAS_L", &timing_log_[TIMING_LOG_MEAS_L]),
                make_protocol_ro_property("TIMING_LOG_ENC_CALIB", &timing_log_[TIMING_LOG_ENC_CALIB]),
                make_protocol_ro_property("TIMING_LOG_IDX_SEARCH", &timing_log_[TIMING_LOG_IDX_SEARCH]),
                make_protocol_ro_property("TIMING_LOG_FOC_VOLTAGE", &timing_log_[TIMING_LOG_FOC_VOLTAGE]),
                make_protocol_ro_property("TIMING_LOG_FOC_CURRENT", &timing_log_[TIMING_LOG_FOC_CURRENT]),
                make_protocol_ro_property("TIMING_LOG_SPI_START", &timing_log_[TIMING_LOG_SPI_START]),
                make_protocol_ro_property("TIMING_LOG_SAMPLE_NOW", &timing_log_[TIMING_LOG_SAMPLE_NOW]),
                make_protocol_ro_property("TIMING_LOG_SPI_END", &timing_log_[TIMING_LOG_SPI_END])
            ),
            make_protocol_object("config",
                make_protocol_property("pre_calibrated", &config_.pre_calibrated,
                    [](void* ctx) { static_cast<Motor*>(ctx)->is_calibrated_ =
                        static_cast<Motor*>(ctx)->is_calibrated_ || static_cast<Motor*>(ctx)->config_.pre_calibrated; }, this),
                make_protocol_property("pole_pairs", &config_.pole_pairs),
                make_protocol_property("calibration_current", &config_.calibration_current),
                make_protocol_property("resistance_calib_max_voltage", &config_.resistance_calib_max_voltage),
                make_protocol_property("phase_inductance", &config_.phase_inductance,
                    [](void* ctx) { static_cast<Motor*>(ctx)->update_current_controller_gains(); }, this),
                make_protocol_property("phase_resistance", &config_.phase_resistance,
                    [](void* ctx) { static_cast<Motor*>(ctx)->update_current_controller_gains(); }, this),
                make_protocol_property("direction", &config_.direction),
                make_protocol_property("motor_type", &config_.motor_type),
                make_protocol_property("current_lim", &config_.current_lim),
                make_protocol_property("current_lim_margin", &config_.current_lim_margin),
                make_protocol_property("inverter_temp_limit_lower", &config_.inverter_temp_limit_lower),
                make_protocol_property("inverter_temp_limit_upper", &config_.inverter_temp_limit_upper),
                make_protocol_property("requested_current_range", &config_.requested_current_range),
                make_protocol_property("current_control_bandwidth", &config_.current_control_bandwidth,
                    [](void* ctx) { static_cast<Motor*>(ctx)->update_current_controller_gains(); }, this),
                make_protocol_property("acim_slip_velocity", &config_.acim_slip_velocity),
                make_protocol_property("acim_gain_min_flux", &config_.acim_gain_min_flux),
                make_protocol_property("acim_autoflux_min_Id", &config_.acim_autoflux_min_Id),
                make_protocol_property("acim_autoflux_enable", &config_.acim_autoflux_enable),
                make_protocol_property("acim_autoflux_attack_gain", &config_.acim_autoflux_attack_gain),
                make_protocol_property("acim_autoflux_decay_gain", &config_.acim_autoflux_decay_gain)
            )
        );
    }
};

DEFINE_ENUM_FLAG_OPERATORS(Motor::Error_t)

#endif // __MOTOR_HPP<|MERGE_RESOLUTION|>--- conflicted
+++ resolved
@@ -23,14 +23,10 @@
         ERROR_UNEXPECTED_TIMER_CALLBACK     = 0x0200,
         ERROR_CURRENT_SENSE_SATURATION      = 0x0400,
         ERROR_INVERTER_OVER_TEMP            = 0x0800,
-<<<<<<< HEAD
-        ERROR_CURRENT_LIMIT_VIOLATION       = 0x1000
-=======
         ERROR_CURRENT_LIMIT_VIOLATION       = 0x1000,
         ERROR_BRAKE_DUTY_CYCLE_NAN          = 0x2000,
         ERROR_DC_BUS_OVER_REGEN_CURRENT     = 0x4000, // too much current pushed into the power supply
         ERROR_DC_BUS_OVER_CURRENT           = 0x8000, // too much current pulled out of the power supply
->>>>>>> 2a1d95db
     };
 
     enum MotorType_t {
